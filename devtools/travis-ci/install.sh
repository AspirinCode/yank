--- conflicted
+++ resolved
@@ -23,13 +23,6 @@
 # Configure miniconda
 export PIP_ARGS="-U"
 export PATH=$MINICONDA_HOME/bin:$PATH
-<<<<<<< HEAD
-conda update --yes conda
-conda install --yes conda-build conda-verify jinja2 anaconda-client pip
-=======
-#conda update --yes conda
-#conda install --yes conda-build jinja2 anaconda-client pip conda-verify
->>>>>>> bbba6b99
 
 # Restore original directory
 popd