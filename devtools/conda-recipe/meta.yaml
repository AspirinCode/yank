package:
  name: yank-dev
  version: !!str 0.0.0

source:
  path: ../..

build:
  preserve_egg_dir: True
  number: 0
  skip: True # [py2k]

requirements:
  build:
    - python
    - cython
    - setuptools
    #- gcc 4.8.2 # [linux]
    #- gcc 4.8.2 # [osx]

  run:
    - python
    - pandas
    - numpy >=1.11
    - scipy
    - cython
<<<<<<< HEAD
    - netcdf4
    - openmm >=7.3.0
=======
    - netcdf4 ==1.3.1  # TODO: Fix this right after bugfix: "always return masked array by default, even if there are no masked values"
    - openmm >=7.1
>>>>>>> 5b5363ff
    - mdtraj >=1.7.2
    - openmmtools >=0.15.0
    - pymbar
    - ambermini >=16.16.0
    - docopt
    - openmoltools >=0.7.5
    - mpi4py
    - pyyaml
    - clusterutils
    - sphinxcontrib-bibtex
    - cerberus ==1.1.*
    - matplotlib
    - jupyter
    - pdbfixer
    - libnetcdf >=4.6.0
    #- libgcc

test:
  requires:
    - nose
    - nose-timer
  imports:
    - yank
  commands:
    - yank --help

about:
  home: https://github.com/choderalab/yank
  license: MIT License<|MERGE_RESOLUTION|>--- conflicted
+++ resolved
@@ -15,8 +15,6 @@
     - python
     - cython
     - setuptools
-    #- gcc 4.8.2 # [linux]
-    #- gcc 4.8.2 # [osx]
 
   run:
     - python
@@ -24,13 +22,8 @@
     - numpy >=1.11
     - scipy
     - cython
-<<<<<<< HEAD
-    - netcdf4
-    - openmm >=7.3.0
-=======
     - netcdf4 ==1.3.1  # TODO: Fix this right after bugfix: "always return masked array by default, even if there are no masked values"
     - openmm >=7.1
->>>>>>> 5b5363ff
     - mdtraj >=1.7.2
     - openmmtools >=0.15.0
     - pymbar
@@ -46,7 +39,6 @@
     - jupyter
     - pdbfixer
     - libnetcdf >=4.6.0
-    #- libgcc
 
 test:
   requires:
