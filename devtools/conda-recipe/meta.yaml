package:
  name: yank-dev
  version: 0.0.0

source:
  path: ../..

build:
  preserve_egg_dir: True
  number: 0
  skip: True # [py2k]

requirements:
  build:
    - python
    - pandas
    - numpy >=1.14
    - scipy
    - cython
    - netcdf4 >=1.4.2 # after bugfix: "always return masked array by default, even if there are no masked values"
    - libnetcdf >=4.6.2 # workaround for libssl issues
    - openmm >=7.3
    - mdtraj >=1.7.2
    - openmmtools >=0.17.0
    - pymbar
    - ambermini >=16.16.0
    - docopt
    - openmoltools >=0.7.5
    - mpi4py
    - pyyaml
    - clusterutils
    - sphinxcontrib-bibtex
    - cerberus ==1.1 # yank uses buggy cerberus 1.1 behavior as a feature ¯\_(ツ)_/¯
    - matplotlib
    - jupyter
    - pdbfixer

  run:
    - python
    - pandas
    - numpy >=1.14
    - scipy
    - cython
    - netcdf4 >=1.4.2 # after bugfix: "always return masked array by default, even if there are no masked values"
    - libnetcdf >=4.6.2 # workaround for libssl issues
<<<<<<< HEAD
    - openmm >=7.1
=======
    - openmm >=7.3
>>>>>>> bbba6b99
    - mdtraj >=1.7.2
    - openmmtools >=0.17.0
    - pymbar
    - ambermini >=16.16.0
    - docopt
    - openmoltools >=0.7.5
    - mpi4py
    - pyyaml
    - clusterutils
    - sphinxcontrib-bibtex
    - cerberus ==1.1 # yank uses buggy cerberus 1.1 behavior as a feature ¯\_(ツ)_/¯
    - matplotlib
    - jupyter
    - pdbfixer
<<<<<<< HEAD

test:
  requires:
    - nose
    - nose-timer
  imports:
    - yank
  commands:
    - yank --help
=======
>>>>>>> bbba6b99

about:
  home: https://github.com/choderalab/yank
  license: MIT<|MERGE_RESOLUTION|>--- conflicted
+++ resolved
@@ -43,11 +43,7 @@
     - cython
     - netcdf4 >=1.4.2 # after bugfix: "always return masked array by default, even if there are no masked values"
     - libnetcdf >=4.6.2 # workaround for libssl issues
-<<<<<<< HEAD
-    - openmm >=7.1
-=======
     - openmm >=7.3
->>>>>>> bbba6b99
     - mdtraj >=1.7.2
     - openmmtools >=0.17.0
     - pymbar
@@ -62,19 +58,8 @@
     - matplotlib
     - jupyter
     - pdbfixer
-<<<<<<< HEAD
-
-test:
-  requires:
-    - nose
-    - nose-timer
-  imports:
-    - yank
-  commands:
-    - yank --help
-=======
->>>>>>> bbba6b99
 
 about:
   home: https://github.com/choderalab/yank
-  license: MIT+  license: MIT
+  license_file: LICENSE