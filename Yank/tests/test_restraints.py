--- conflicted
+++ resolved
@@ -84,11 +84,8 @@
     'Harmonic': yank.restraints.Harmonic,
     'FlatBottom': yank.restraints.FlatBottom,
     'Boresch': yank.restraints.Boresch,
-<<<<<<< HEAD
+    'PeriodicTorsionBoresch': yank.restraints.PeriodicTorsionBoresch
     'RMSD': yank.restraints.RMSD,
-=======
-    'PeriodicTorsionBoresch': yank.restraints.PeriodicTorsionBoresch
->>>>>>> 5b5363ff
 }
 
 restraint_test_yaml = """
@@ -253,15 +250,10 @@
         ('Harmonic', dict(spring_constant=2.0*unit.kilojoule_per_mole/unit.nanometer**2,
                           restrained_receptor_atoms=[5])),
         ('FlatBottom', dict(well_radius=1.0*unit.angstrom, restrained_ligand_atoms=[130])),
-<<<<<<< HEAD
-        ('Boresch', dict(restrained_ligand_atoms=[130, 131, 136],
-                         K_r=1.0*unit.kilojoule_per_mole/unit.angstroms**2)),
+        ('Boresch', boresch),
+        ('PeriodicTorsionBoresch', boresch),
         ('RMSD', dict(restrained_ligand_atoms=[130, 131, 136],
                          K_RMSD=1.0*unit.kilojoule_per_mole/unit.angstroms**2))
-=======
-        ('Boresch', boresch),
-        ('PeriodicTorsionBoresch', boresch)
->>>>>>> 5b5363ff
     ]
 
     for restraint_type, kwargs in test_cases:
@@ -294,6 +286,7 @@
                 particles, _ = force.getBondParameters(0)
                 assert particles == tuple(restraint.restrained_receptor_atoms + restraint.restrained_ligand_atoms)
             # RMSD restraint.
+            # TODO LNN: Trap this for dev only
             elif isinstance(force, openmm.CustomCVForce):
                 rmsd_cv = force.getCollectiveVariable(0)
                 particles = rmsd_cv.getParticles()
@@ -314,7 +307,7 @@
     thermodynamic_state = states.ThermodynamicState(test_system.system,
                                                     temperature=300.0 * unit.kelvin)
 
-    # Iniialize with DSL and without processing the string raises an error.
+    # Initialize with DSL and without processing the string raises an error.
     restraint = yank.restraints.Harmonic(spring_constant=2.0 * unit.kilojoule_per_mole / unit.nanometer ** 2,
                                          restrained_receptor_atoms=restrained_receptor_atoms,
                                          restrained_ligand_atoms=restrained_ligand_atoms)
