#!/usr/bin/env python

# =============================================================================================
# MODULE DOCSTRING
# =============================================================================================

"""
Test YAML functions.

"""

# =============================================================================================
# GLOBAL IMPORTS
# =============================================================================================

import time
import shutil
import textwrap
import unittest
import tempfile
import itertools

import mdtraj
import numpy as np

from nose.tools import assert_raises, assert_equal
from nose.plugins.attrib import attr

<<<<<<< HEAD
from yank.experiment import *
=======
from yank.yamlbuild import *
# silence the citations at a global level
repex.ReplicaExchange._global_citation_silence = True
>>>>>>> e14490d6

# ==============================================================================
# Subroutines for testing
# ==============================================================================

standard_protocol = """
        absolute-binding:
            complex:
                alchemical_path:
                    lambda_electrostatics: [1.0, 0.5, 0.0]
                    lambda_sterics: [1.0, 0.5, 0.0]
            solvent:
                alchemical_path:
                    lambda_electrostatics: [1.0, 0.5, 0.0]
                    lambda_sterics: [1.0, 0.5, 0.0]"""


def indent(str):
    """Put 4 extra spaces in front of every line."""
    return '\n    '.join(str.split('\n'))


def examples_paths():
    """Return the absolute path to the Yank examples relevant to tests."""
    data_dir = utils.get_data_filename(os.path.join('tests', 'data'))
    p_xylene_dir = os.path.join(data_dir, 'p-xylene-implicit')
    p_xylene_gro_dir = os.path.join(data_dir, 'p-xylene-gromacs-example')
    ben_tol_dir = os.path.join(data_dir, 'benzene-toluene-explicit')
    abl_imatinib_dir = os.path.join(data_dir, 'abl-imatinib-explicit')
    tol_dir = os.path.join(data_dir, 'toluene-explicit')

    paths = dict()
    paths['lysozyme'] = os.path.join(p_xylene_dir, '181L-pdbfixer.pdb')
    paths['p-xylene'] = os.path.join(p_xylene_dir, 'p-xylene.mol2')
    paths['benzene'] = os.path.join(ben_tol_dir, 'benzene.tripos.mol2')
    paths['toluene'] = os.path.join(ben_tol_dir, 'toluene.tripos.mol2')
    paths['abl'] = os.path.join(abl_imatinib_dir, '2HYY-pdbfixer.pdb')
    paths['imatinib'] = os.path.join(abl_imatinib_dir, 'STI02.mol2')
    paths['bentol-complex'] = [os.path.join(ben_tol_dir, 'complex.prmtop'),
                               os.path.join(ben_tol_dir, 'complex.inpcrd')]
    paths['bentol-solvent'] = [os.path.join(ben_tol_dir, 'solvent.prmtop'),
                               os.path.join(ben_tol_dir, 'solvent.inpcrd')]
    paths['pxylene-complex'] = [os.path.join(p_xylene_gro_dir, 'complex.top'),
                                os.path.join(p_xylene_gro_dir, 'complex.gro')]
    paths['pxylene-solvent'] = [os.path.join(p_xylene_gro_dir, 'solvent.top'),
                                os.path.join(p_xylene_gro_dir, 'solvent.gro')]
    paths['pxylene-gro-include'] = os.path.join(p_xylene_gro_dir, 'top')
    paths['toluene-solvent'] = [os.path.join(tol_dir, 'solvent.pdb'),
                                os.path.join(tol_dir, 'solvent.xml')]
    paths['toluene-vacuum'] = [os.path.join(tol_dir, 'vacuum.pdb'),
                               os.path.join(tol_dir, 'vacuum.xml')]
    return paths


def yank_load(script):
    """Shortcut to load a string YAML script with YankLoader."""
    return yaml.load(textwrap.dedent(script), Loader=YankLoader)


def get_template_script(output_dir='.'):
    """Return a YAML template script as a dict."""
    paths = examples_paths()
    template_script = """
    ---
    options:
        output_dir: {output_dir}
        number_of_iterations: 0
        temperature: 300*kelvin
        pressure: 1*atmosphere
        minimize: no
        verbose: no
        nsteps_per_iteration: 1
    molecules:
        benzene:
            filepath: {benzene_path}
            antechamber: {{charge_method: bcc}}
        benzene-epik0:
            filepath: {benzene_path}
            epik:
                select: 0
            antechamber: {{charge_method: bcc}}
        benzene-epikcustom:
            filepath: {benzene_path}
            epik:
                select: 0
                ph: 7.0
                tautomerize: yes
            antechamber: {{charge_method: bcc}}
        p-xylene:
            filepath: {pxylene_path}
            antechamber: {{charge_method: bcc}}
        p-xylene-name:
            name: p-xylene
            openeye: {{quacpac: am1-bcc}}
            antechamber: {{charge_method: null}}
        toluene:
            filepath: {toluene_path}
            antechamber: {{charge_method: bcc}}
        toluene-smiles:
            smiles: Cc1ccccc1
            antechamber: {{charge_method: bcc}}
        toluene-name:
            name: toluene
            antechamber: {{charge_method: bcc}}
        Abl:
            filepath: {abl_path}
        T4Lysozyme:
            filepath: {lysozyme_path}
    solvents:
        vacuum:
            nonbonded_method: NoCutoff
        GBSA-OBC2:
            nonbonded_method: NoCutoff
            implicit_solvent: OBC2
        PME:
            nonbonded_method: PME
            nonbonded_cutoff: 1*nanometer
            clearance: 10*angstroms
            positive_ion: Na+
            negative_ion: Cl-
    systems:
        explicit-system:
            receptor: benzene
            ligand: toluene
            solvent: PME
            leap:
                parameters: [oldff/leaprc.ff14SB, leaprc.gaff, frcmod.ionsjc_tip3p]
        implicit-system:
            receptor: T4Lysozyme
            ligand: p-xylene
            solvent: GBSA-OBC2
            leap:
                parameters: [oldff/leaprc.ff14SB, leaprc.gaff]
    protocols:
        absolute-binding:
            complex:
                alchemical_path:
                    lambda_electrostatics: [1.0, 0.5, 0.0]
                    lambda_sterics: [1.0, 0.5, 0.0]
            solvent:
                alchemical_path:
                    lambda_electrostatics: [1.0, 0.5, 0.0]
                    lambda_sterics: [1.0, 0.5, 0.0]
    experiments:
        system: explicit-system
        protocol: absolute-binding
    """.format(output_dir=output_dir, benzene_path=paths['benzene'],
               pxylene_path=paths['p-xylene'], toluene_path=paths['toluene'],
               abl_path=paths['abl'], lysozyme_path=paths['lysozyme'])

    return yank_load(template_script)


# ==============================================================================
# YAML parsing and validation
# ==============================================================================

def test_yaml_parsing():
    """Check that YAML file is parsed correctly."""

    # Parser handles no options
    yaml_content = """
    ---
    test: 2
    """
    yaml_builder = ExperimentBuilder(textwrap.dedent(yaml_content))
    expected_n_options = (len(yaml_builder.GENERAL_DEFAULT_OPTIONS) +
                          len(yaml_builder.EXPERIMENT_DEFAULT_OPTIONS))
    assert len(yaml_builder.options) == expected_n_options

    # Correct parsing
    yaml_content = """
    ---
    options:
        verbose: true
        resume_setup: true
        resume_simulation: true
        output_dir: /path/to/output/
        setup_dir: /path/to/output/setup/
        experiments_dir: /path/to/output/experiments/
        platform: CPU
        precision: mixed
        switch_experiment_interval: -2.0
        switch_phase_interval: 32
        temperature: 300*kelvin
        pressure: null
        constraints: AllBonds
        hydrogen_mass: 2*amus
        randomize_ligand: yes
        randomize_ligand_sigma_multiplier: 1.0e-2
        randomize_ligand_close_cutoff: 1.5 * angstrom
        mc_displacement_sigma: 10.0 * angstroms
        anisotropic_dispersion_correction: no
        anisotropic_dispersion_cutoff: 1 * angstrom
        collision_rate: 5.0 / picosecond
        timestep: 2.0 * femtosecond
        nsteps_per_iteration: 2500
        number_of_iterations: 1000.999
        equilibration_timestep: 1.0 * femtosecond
        number_of_equilibration_iterations: 100
        minimize: False
        minimize_tolerance: 1.0 * kilojoules_per_mole / nanometers
        minimize_max_iterations: 0
        replica_mixing_scheme: swap-all
        annihilate_sterics: no
        annihilate_electrostatics: true
    """

    yaml_builder = ExperimentBuilder(textwrap.dedent(yaml_content))
    assert len(yaml_builder.options) == 32

    # Check correct types
    assert yaml_builder.options['pressure'] is None
    assert yaml_builder.options['constraints'] == openmm.app.AllBonds
    assert yaml_builder.options['replica_mixing_scheme'] == 'swap-all'
    assert yaml_builder.options['timestep'] == 2.0 * unit.femtoseconds
    assert yaml_builder.options['randomize_ligand_sigma_multiplier'] == 1.0e-2
    assert yaml_builder.options['nsteps_per_iteration'] == 2500
    assert type(yaml_builder.options['nsteps_per_iteration']) is int
    assert yaml_builder.options['number_of_iterations'] == 1000
    assert type(yaml_builder.options['number_of_iterations']) is int
    assert yaml_builder.options['minimize'] is False


def test_validation_wrong_options():
    """YAML validation raises exception with wrong molecules."""
    options = [
        {'unknown_options': 3},
        {'minimize': 100}
    ]
    for option in options:
        yield assert_raises, YamlParseError, ExperimentBuilder._validate_options, option, True


def test_validation_correct_molecules():
    """Correct molecules YAML validation."""
    paths = examples_paths()
    molecules = [
        {'name': 'toluene', 'leap': {'parameters': 'leaprc.gaff'}},
        {'name': 'toluene', 'leap': {'parameters': ['leaprc.gaff', 'toluene.frcmod']}},
        {'name': 'p-xylene', 'antechamber': {'charge_method': 'bcc'}},
        {'smiles': 'Cc1ccccc1', 'openeye': {'quacpac': 'am1-bcc'},
            'antechamber': {'charge_method': None}},
        {'name': 'p-xylene', 'antechamber': {'charge_method': 'bcc'},
            'epik': {'ph': 7.6, 'ph_tolerance': 0.7, 'tautomerize': False, 'select': 0}},
        {'smiles': 'Cc1ccccc1', 'openeye': {'quacpac': 'am1-bcc'},
            'antechamber': {'charge_method': None}, 'epik': {'select': 1}},

        {'filepath': paths['abl']},
        {'filepath': paths['abl'], 'leap': {'parameters': 'leaprc.ff99SBildn'}},
        {'filepath': paths['abl'], 'leap': {'parameters': 'leaprc.ff99SBildn'}, 'select': 1},
        {'filepath': paths['abl'], 'select': 'all'},
        {'filepath': paths['toluene'], 'leap': {'parameters': 'leaprc.gaff'}},
        {'filepath': paths['benzene'], 'epik': {'select': 1, 'tautomerize': False}}
    ]
    for molecule in molecules:
        yield ExperimentBuilder._validate_molecules, {'mol': molecule}


def test_validation_wrong_molecules():
    """YAML validation raises exception with wrong molecules."""
    paths = examples_paths()
    paths['wrongformat'] = utils.get_data_filename(os.path.join('tests', 'data', 'README.md'))
    molecules = [
        {'antechamber': {'charge_method': 'bcc'}},
        {'filepath': paths['wrongformat']},
        {'name': 'p-xylene', 'antechamber': {'charge_method': 'bcc'}, 'unknown': 4},
        {'smiles': 'Cc1ccccc1', 'openeye': {'quacpac': 'am1-bcc'}},
        {'smiles': 'Cc1ccccc1', 'openeye': {'quacpac': 'invalid'},
            'antechamber': {'charge_method': None}},
        {'smiles': 'Cc1ccccc1', 'openeye': {'quacpac': 'am1-bcc'},
            'antechamber': {'charge_method': 'bcc'}},
        {'filepath': 'nonexistentfile.pdb', 'leap': {'parameters': 'leaprc.ff14SB'}},
        {'filepath': paths['toluene'], 'smiles': 'Cc1ccccc1'},
        {'filepath': paths['toluene'], 'strip_protons': True},
        {'filepath': paths['abl'], 'leap': {'parameters': 'oldff/leaprc.ff14SB'}, 'epik': {'select': 0}},
        {'name': 'toluene', 'epik': 0},
        {'name': 'toluene', 'epik': {'tautomerize': 6}},
        {'name': 'toluene', 'epik': {'extract_range': 1}},
        {'name': 'toluene', 'smiles': 'Cc1ccccc1'},
        {'name': 3},
        {'smiles': 'Cc1ccccc1', 'select': 1},
        {'name': 'Cc1ccccc1', 'select': 1},
        {'filepath': paths['abl'], 'leap': {'parameters': 'oldff/leaprc.ff14SB'}, 'select': 'notanoption'},
    ]
    for molecule in molecules:
        yield assert_raises, YamlParseError, ExperimentBuilder._validate_molecules, {'mol': molecule}


def test_validation_correct_solvents():
    """Correct solvents YAML validation."""
    solvents = [
        {'nonbonded_method': 'NoCutoff', 'nonbonded_cutoff': '3*nanometers'},
        {'nonbonded_method': 'PME', 'solvent_model': 'tip4pew'},
        {'nonbonded_method': 'PME', 'clearance': '3*angstroms'},
        {'nonbonded_method': 'PME'},
        {'nonbonded_method': 'NoCutoff', 'implicit_solvent': 'OBC2'},
        {'nonbonded_method': 'CutoffPeriodic', 'nonbonded_cutoff': '9*angstroms',
         'clearance': '9*angstroms', 'positive_ion': 'Na+', 'negative_ion': 'Cl-'},
        {'implicit_solvent': 'OBC2', 'implicit_solvent_salt_conc': '1.0*nanomolar'},
        {'nonbonded_method': 'PME', 'clearance': '3*angstroms', 'ewald_error_tolerance': 0.001},
    ]
    for solvent in solvents:
        yield ExperimentBuilder._validate_solvents, {'solv': solvent}


def test_validation_wrong_solvents():
    """YAML validation raises exception with wrong solvents."""
    solvents = [
        {'nonbonded_cutoff: 3*nanometers'},
        {'nonbonded_method': 'PME', 'solvent_model': 'unknown_solvent_model'},
        {'nonbonded_method': 'PME', 'clearance': '3*angstroms', 'implicit_solvent': 'OBC2'},
        {'nonbonded_method': 'NoCutoff', 'blabla': '3*nanometers'},
        {'nonbonded_method': 'NoCutoff', 'implicit_solvent': 'OBX2'},
        {'implicit_solvent': 'OBC2', 'implicit_solvent_salt_conc': '1.0*angstrom'}
    ]
    for solvent in solvents:
        yield assert_raises, YamlParseError, ExperimentBuilder._validate_solvents, {'solv': solvent}


def test_validation_correct_systems():
    """Correct systems YAML validation."""
    data_paths = examples_paths()
    yaml_builder = ExperimentBuilder()
    basic_script = """
    ---
    molecules:
        rec: {{filepath: {}, leap: {{parameters: leaprc.ff14SB}}}}
        lig: {{name: lig, leap: {{parameters: leaprc.gaff}}}}
    solvents:
        solv: {{nonbonded_method: NoCutoff}}
        solv2: {{nonbonded_method: NoCutoff, implicit_solvent: OBC2}}
        solv3: {{nonbonded_method: PME, clearance: 10*angstroms}}
        solv4: {{nonbonded_method: PME}}
    """.format(data_paths['lysozyme'])
    basic_script = yaml.load(textwrap.dedent(basic_script))

    systems = [
        {'receptor': 'rec', 'ligand': 'lig', 'solvent': 'solv'},
        {'receptor': 'rec', 'ligand': 'lig', 'solvent': 'solv', 'pack': True},
        {'receptor': 'rec', 'ligand': 'lig', 'solvent': 'solv3',
            'leap': {'parameters': ['leaprc.gaff', 'leaprc.ff14SB']}},

        {'phase1_path': data_paths['bentol-complex'],
         'phase2_path': data_paths['bentol-solvent'],
         'ligand_dsl': 'resname BEN', 'solvent': 'solv'},
        {'phase1_path': data_paths['bentol-complex'],
         'phase2_path': data_paths['bentol-solvent'],
         'ligand_dsl': 'resname BEN', 'solvent': 'solv4'},
        {'phase1_path': data_paths['bentol-complex'],
         'phase2_path': data_paths['bentol-solvent'],
         'ligand_dsl': 'resname BEN', 'solvent1': 'solv3',
         'solvent2': 'solv2'},

        {'phase1_path': data_paths['pxylene-complex'],
         'phase2_path': data_paths['pxylene-solvent'],
         'ligand_dsl': 'resname p-xylene', 'solvent': 'solv',
         'gromacs_include_dir': data_paths['pxylene-gro-include']},
        {'phase1_path': data_paths['pxylene-complex'],
         'phase2_path': data_paths['pxylene-solvent'],
         'ligand_dsl': 'resname p-xylene', 'solvent': 'solv'},

        {'phase1_path': data_paths['toluene-solvent'],
         'phase2_path': data_paths['toluene-vacuum'],
         'ligand_dsl': 'resname TOL'},
        {'phase1_path': data_paths['toluene-solvent'],
         'phase2_path': data_paths['toluene-vacuum'],
         'ligand_dsl': 'resname TOL', 'solvent_dsl': 'not resname TOL'},

        {'solute': 'lig', 'solvent1': 'solv', 'solvent2': 'solv'},
        {'solute': 'lig', 'solvent1': 'solv', 'solvent2': 'solv',
            'leap': {'parameters': 'leaprc.gaff'}}
    ]
    for system in systems:
        modified_script = basic_script.copy()
        modified_script['systems'] = {'sys': system}
        yield yaml_builder.parse, modified_script


def test_validation_wrong_systems():
    """YAML validation raises exception with wrong experiments specification."""
    data_paths = examples_paths()
    yaml_builder = ExperimentBuilder()
    basic_script = """
    ---
    molecules:
        rec: {{filepath: {}, leap: {{parameters: oldff/leaprc.ff14SB}}}}
        lig: {{name: lig, leap: {{parameters: leaprc.gaff}}}}
    solvents:
        solv: {{nonbonded_method: NoCutoff}}
        solv2: {{nonbonded_method: NoCutoff, implicit_solvent: OBC2}}
        solv3: {{nonbonded_method: PME, clearance: 10*angstroms}}
        solv4: {{nonbonded_method: PME}}
    """.format(data_paths['lysozyme'])
    basic_script = yaml.load(textwrap.dedent(basic_script))

    systems = [
        {'receptor': 'rec', 'ligand': 'lig'},
        {'receptor': 'rec', 'ligand': 1, 'solvent': 'solv'},
        {'receptor': 'rec', 'ligand': 'lig', 'solvent': ['solv', 'solv']},
        {'receptor': 'rec', 'ligand': 'lig', 'solvent': 'unknown'},
        {'receptor': 'rec', 'ligand': 'lig', 'solvent': 'solv4',
            'leap': {'parameters': ['leaprc.gaff', 'leaprc.ff14SB']}},
        {'receptor': 'rec', 'ligand': 'lig', 'solvent': 'solv3',
            'parameters': 'leaprc.ff14SB'},

        {'phase1_path': data_paths['bentol-complex'][0],
         'phase2_path': data_paths['bentol-solvent'],
         'ligand_dsl': 'resname BEN', 'solvent': 'solv'},
        {'phase1_path': ['nonexistingpath.prmtop', 'nonexistingpath.inpcrd'],
         'phase2_path': data_paths['bentol-solvent'],
         'ligand_dsl': 'resname BEN', 'solvent': 'solv'},
        {'phase1_path': data_paths['bentol-complex'],
         'phase2_path': data_paths['bentol-solvent'],
         'ligand_dsl': 3.4, 'solvent': 'solv'},
        {'phase1_path': data_paths['bentol-complex'],
         'phase2_path': data_paths['bentol-solvent'],
         'ligand_dsl': 'resname BEN', 'solvent1': 'unknown',
         'solvent2': 'solv2'},

        {'phase1_path': data_paths['bentol-complex'],
         'phase2_path': data_paths['pxylene-solvent'],
         'ligand_dsl': 'resname p-xylene', 'solvent': 'solv',
         'gromacs_include_dir': data_paths['pxylene-gro-include']},

        {'phase1_path': data_paths['toluene-solvent'],
         'phase2_path': data_paths['toluene-vacuum'],
         'ligand_dsl': 'resname TOL', 'solvent': 'cantbespecified'},

        {'receptor': 'rec', 'solute': 'lig', 'solvent1': 'solv', 'solvent2': 'solv'},
        {'ligand': 'lig', 'solute': 'lig', 'solvent1': 'solv', 'solvent2': 'solv'},
        {'solute': 'lig', 'solvent1': 'solv', 'solvent2': 'solv', 'leap': 'leaprc.gaff'}
    ]
    for system in systems:
        modified_script = basic_script.copy()
        modified_script['systems'] = {'sys': system}
        yield assert_raises, YamlParseError, yaml_builder.parse, modified_script


def test_order_phases():
    """YankLoader preserves protocol phase order."""
    yaml_content_template = """
    ---
    absolute-binding:
        {}:
            alchemical_path:
                lambda_electrostatics: [1.0, 0.5, 0.0]
                lambda_sterics: [1.0, 0.5, 0.0]
        {}:
            alchemical_path:
                lambda_electrostatics: [1.0, 0.5, 0.0]
                lambda_sterics: [1.0, 0.5, 0.0]
        {}:
            alchemical_path:
                lambda_electrostatics: [1.0, 0.5, 0.0]
                lambda_sterics: [1.0, 0.5, 0.0]"""

    # Find order of phases for which normal parsing is not ordered or the test is useless
    for ordered_phases in itertools.permutations(['athirdphase', 'complex', 'solvent']):
        yaml_content = yaml_content_template.format(*ordered_phases)
        parsed = yaml.load(textwrap.dedent(yaml_content))
        if tuple(parsed['absolute-binding'].keys()) != ordered_phases:
            break

    # Insert !Ordered tag
    yaml_content = yaml_content.replace('binding:', 'binding: !Ordered')
    parsed = yank_load(yaml_content)
    assert tuple(parsed['absolute-binding'].keys()) == ordered_phases


def test_validation_correct_protocols():
    """Correct protocols YAML validation."""
    basic_protocol = yank_load(standard_protocol)

    # Alchemical paths
    protocols = [
        {'lambda_electrostatics': [1.0, 0.5, 0.0], 'lambda_sterics': [1.0, 0.5, 0.0]},
        {'lambda_electrostatics': [1.0, 0.5, 0.0], 'lambda_sterics': [1.0, 0.5, 0.0],
         'lambda_torsions': [1.0, 0.5, 0.0], 'lambda_angles': [1.0, 0.5, 0.0]},
        {'lambda_electrostatics': [1.0, 0.5, 0.0], 'lambda_sterics': [1.0, 0.5, 0.0],
         'temperature': ['300*kelvin', '340*kelvin', '300*kelvin']}
    ]
    for protocol in protocols:
        modified_protocol = copy.deepcopy(basic_protocol)
        modified_protocol['absolute-binding']['complex']['alchemical_path'] = protocol
        yield ExperimentBuilder._validate_protocols, modified_protocol

    # Phases
    alchemical_path = copy.deepcopy(basic_protocol['absolute-binding']['complex'])
    protocols = [
        {'complex': alchemical_path, 'solvent': alchemical_path},
        {'my-complex': alchemical_path, 'my-solvent': alchemical_path},
        {'solvent1': alchemical_path, 'solvent2': alchemical_path},
        {'solvent1variant': alchemical_path, 'solvent2variant': alchemical_path},
        collections.OrderedDict([('a', alchemical_path), ('z', alchemical_path)]),
        collections.OrderedDict([('z', alchemical_path), ('a', alchemical_path)])
    ]
    for protocol in protocols:
        modified_protocol = copy.deepcopy(basic_protocol)
        modified_protocol['absolute-binding'] = protocol
        yield ExperimentBuilder._validate_protocols, modified_protocol
        sorted_protocol = ExperimentBuilder._validate_protocols(modified_protocol)['absolute-binding']
        if isinstance(protocol, collections.OrderedDict):
            assert sorted_protocol.keys() == protocol.keys()
        else:
            assert isinstance(sorted_protocol, collections.OrderedDict)
            first_phase = next(iter(sorted_protocol.keys()))  # py2/3 compatible
            assert 'complex' in first_phase or 'solvent1' in first_phase


def test_validation_wrong_protocols():
    """YAML validation raises exception with wrong alchemical protocols."""
    basic_protocol = yank_load(standard_protocol)

    # Alchemical paths
    protocols = [
        {'lambda_electrostatics': [1.0, 0.5, 0.0]},
        {'lambda_electrostatics': [1.0, 0.5, 0.0], 'lambda_sterics': [1.0, 0.5, 'wrong!']},
        {'lambda_electrostatics': [1.0, 0.5, 0.0], 'lambda_sterics': [1.0, 0.5, 11000.0]},
        {'lambda_electrostatics': [1.0, 0.5, 0.0], 'lambda_sterics': [1.0, 0.5, -0.5]},
        {'lambda_electrostatics': [1.0, 0.5, 0.0], 'lambda_sterics': 0.0},
        {'lambda_electrostatics': [1.0, 0.5, 0.0], 'lambda_sterics': [1.0, 0.5, 0.0], 3: 2}
    ]
    for protocol in protocols:
        modified_protocol = copy.deepcopy(basic_protocol)
        modified_protocol['absolute-binding']['complex']['alchemical_path'] = protocol
        yield assert_raises, YamlParseError, ExperimentBuilder._validate_protocols, modified_protocol

    # Phases
    alchemical_path = copy.deepcopy(basic_protocol['absolute-binding']['complex'])
    protocols = [
        {'complex': alchemical_path},
        {2: alchemical_path, 'solvent': alchemical_path},
        {'complex': alchemical_path, 'solvent': alchemical_path, 'thirdphase': alchemical_path},
        {'my-complex-solvent': alchemical_path, 'my-solvent': alchemical_path},
        {'my-complex': alchemical_path, 'my-complex-solvent': alchemical_path},
        {'my-complex': alchemical_path, 'my-complex': alchemical_path},
        {'complex': alchemical_path, 'solvent1': alchemical_path, 'solvent2': alchemical_path},
        {'my-phase1': alchemical_path, 'my-phase2': alchemical_path},
        collections.OrderedDict([('my-phase1', alchemical_path), ('my-phase2', alchemical_path),
                                 ('my-phase3', alchemical_path)])
    ]
    for protocol in protocols:
        modified_protocol = copy.deepcopy(basic_protocol)
        modified_protocol['absolute-binding'] = protocol
        yield assert_raises, YamlParseError, ExperimentBuilder._validate_protocols, modified_protocol


def test_validation_correct_experiments():
    """YAML validation raises exception with wrong experiments specification."""
    yaml_builder = ExperimentBuilder()
    basic_script = """
    ---
    molecules:
        rec: {{filepath: {}, leap: {{parameters: oldff/leaprc.ff14SB}}}}
        lig: {{name: lig, leap: {{parameters: leaprc.gaff}}}}
    solvents:
        solv: {{nonbonded_method: NoCutoff}}
    systems:
        sys: {{receptor: rec, ligand: lig, solvent: solv}}
    protocols:{}
    """.format(examples_paths()['lysozyme'], standard_protocol)
    basic_script = yank_load(basic_script)

    experiments = [
        {'system': 'sys', 'protocol': 'absolute-binding'},
        {'system': 'sys', 'protocol': 'absolute-binding', 'restraint': {'type': 'Harmonic'}},
        {'system': 'sys', 'protocol': 'absolute-binding', 'restraint': {'type': None}},
        {'system': 'sys', 'protocol': 'absolute-binding', 'restraint': {
            'type': 'Harmonic', 'spring_constant': '8*kilojoule_per_mole/nanometers**2'}},
        {'system': 'sys', 'protocol': 'absolute-binding', 'restraint': {
            'type': 'FlatBottom', 'well_radius': '5.2*nanometers', 'restrained_receptor_atom': 1644}},
        {'system': 'sys', 'protocol': 'absolute-binding', 'restraint': {
            'type': 'Boresch', 'restrained_atoms': [1335, 1339, 1397, 2609, 2607, 2606],
            'K_r': '20.0*kilocalories_per_mole/angstrom**2', 'r_aA0': '0.35*nanometer'}},
    ]
    for experiment in experiments:
        modified_script = basic_script.copy()
        modified_script['experiments'] = experiment
        yield yaml_builder.parse, modified_script


def test_validation_wrong_experiments():
    """YAML validation raises exception with wrong experiments specification."""
    yaml_builder = ExperimentBuilder()
    basic_script = """
    ---
    molecules:
        rec: {{filepath: {}, leap: {{parameters: oldff/leaprc.ff14SB}}}}
        lig: {{name: lig, leap: {{parameters: leaprc.gaff}}}}
    solvents:
        solv: {{nonbonded_method: NoCutoff}}
    systems:
        sys: {{receptor: rec, ligand: lig, solvent: solv}}
    protocols:{}
    """.format(examples_paths()['lysozyme'], standard_protocol)
    basic_script = yank_load(basic_script)

    experiments = [
        {'system': 'unknownsys', 'protocol': 'absolute-binding'},
        {'system': 'sys', 'protocol': 'unknownprotocol'},
        {'system': 'sys'},
        {'protocol': 'absolute-binding'}
    ]
    for experiment in experiments:
        modified_script = basic_script.copy()
        modified_script['experiments'] = experiment
        yield assert_raises, YamlParseError, yaml_builder.parse, modified_script


# ==============================================================================
# Molecules pipeline
# ==============================================================================

def test_yaml_mol2_antechamber():
    """Test antechamber setup of molecule files."""
    with mmtools.utils.temporary_directory() as tmp_dir:
        yaml_content = get_template_script(tmp_dir)
        yaml_builder = ExperimentBuilder(yaml_content)
        yaml_builder._db._setup_molecules('benzene')

        output_dir = yaml_builder._db.get_molecule_dir('benzene')
        gaff_path = os.path.join(output_dir, 'benzene.gaff.mol2')
        frcmod_path = os.path.join(output_dir, 'benzene.frcmod')

        # Get last modified time
        last_touched_gaff = os.stat(gaff_path).st_mtime
        last_touched_frcmod = os.stat(frcmod_path).st_mtime

        # Check that output files have been created
        assert os.path.exists(gaff_path)
        assert os.path.exists(frcmod_path)
        assert os.path.getsize(gaff_path) > 0
        assert os.path.getsize(frcmod_path) > 0

        # Check that setup_molecules do not recreate molecule files
        time.sleep(0.5)  # st_mtime doesn't have much precision
        yaml_builder._db._setup_molecules('benzene')
        assert last_touched_gaff == os.stat(gaff_path).st_mtime
        assert last_touched_frcmod == os.stat(frcmod_path).st_mtime


@unittest.skipIf(not utils.is_openeye_installed(), 'This test requires OpenEye installed.')
def test_setup_name_smiles_openeye_charges():
    """Setup molecule from name and SMILES with openeye charges and gaff."""
    with mmtools.utils.temporary_directory() as tmp_dir:
        molecules_ids = ['toluene-smiles', 'p-xylene-name']
        yaml_content = get_template_script(tmp_dir)
        yaml_builder = ExperimentBuilder(yaml_content)
        yaml_builder._db._setup_molecules(*molecules_ids)

        for mol in molecules_ids:
            output_dir = yaml_builder._db.get_molecule_dir(mol)
            output_basepath = os.path.join(output_dir, mol)

            # Check that all the files have been created
            assert os.path.exists(output_basepath + '.mol2')
            assert os.path.exists(output_basepath + '.gaff.mol2')
            assert os.path.exists(output_basepath + '.frcmod')
            assert os.path.getsize(output_basepath + '.mol2') > 0
            assert os.path.getsize(output_basepath + '.gaff.mol2') > 0
            assert os.path.getsize(output_basepath + '.frcmod') > 0

            atoms_frame, _ = mdtraj.formats.mol2.mol2_to_dataframes(output_basepath + '.mol2')
            input_charges = atoms_frame['charge']
            atoms_frame, _ = mdtraj.formats.mol2.mol2_to_dataframes(output_basepath + '.gaff.mol2')
            output_charges = atoms_frame['charge']

            # With openeye:am1bcc charges, the final charges should be unaltered
            if mol == 'p-xylene-name':
                assert input_charges.equals(output_charges)
            else:  # With antechamber, sqm should alter the charges a little
                assert not input_charges.equals(output_charges)

        # Check that molecules are resumed correctly
        yaml_builder = ExperimentBuilder(yaml_content)
        yaml_builder._db._setup_molecules(*molecules_ids)


@unittest.skipIf(not utils.is_openeye_installed(), 'This test requires OpenEye installed.')
def test_clashing_atoms():
    """Check that clashing atoms are resolved."""
    benzene_path = examples_paths()['benzene']
    toluene_path = examples_paths()['toluene']
    with mmtools.utils.temporary_directory() as tmp_dir:
        yaml_content = get_template_script(tmp_dir)
        system_id = 'explicit-system'
        system_description = yaml_content['systems'][system_id]
        system_description['pack'] = True
        system_description['solvent'] = utils.CombinatorialLeaf(['vacuum', 'PME'])

        # Sanity check: at the beginning molecules clash
        toluene_pos = utils.get_oe_mol_positions(utils.read_oe_molecule(toluene_path))
        benzene_pos = utils.get_oe_mol_positions(utils.read_oe_molecule(benzene_path))
        assert pipeline.compute_min_dist(toluene_pos, benzene_pos) < pipeline.SetupDatabase.CLASH_THRESHOLD

        yaml_builder = ExperimentBuilder(yaml_content)

        for system_id in [system_id + '_vacuum', system_id + '_PME']:
            system_dir = os.path.dirname(
                yaml_builder._db.get_system(system_id)[0].position_path)

            # Get positions of molecules in the final system
            prmtop = openmm.app.AmberPrmtopFile(os.path.join(system_dir, 'complex.prmtop'))
            inpcrd = openmm.app.AmberInpcrdFile(os.path.join(system_dir, 'complex.inpcrd'))
            positions = inpcrd.getPositions(asNumpy=True).value_in_unit(unit.angstrom)
            topography = Topography(prmtop.topology, ligand_atoms='resname TOL')
            benzene_pos2 = positions.take(topography.receptor_atoms, axis=0)
            toluene_pos2 = positions.take(topography.ligand_atoms, axis=0)
            # atom_indices = pipeline.find_components(prmtop.createSystem(), prmtop.topology, 'resname TOL')
            # benzene_pos2 = positions.take(atom_indices['receptor'], axis=0)
            # toluene_pos2 = positions.take(atom_indices['ligand'], axis=0)

            # Test that clashes are resolved in the system
            min_dist, max_dist = pipeline.compute_min_max_dist(toluene_pos2, benzene_pos2)
            assert min_dist >= pipeline.SetupDatabase.CLASH_THRESHOLD

            # For solvent we check that molecule is within the box
            if system_id == system_id + '_PME':
                assert max_dist <= yaml_content['solvents']['PME']['clearance']


@unittest.skipIf(not moltools.schrodinger.is_schrodinger_suite_installed(),
                 "This test requires Schrodinger's suite")
def test_epik_enumeration():
    """Test epik protonation state enumeration."""
    with mmtools.utils.temporary_directory() as tmp_dir:
        yaml_content = get_template_script(tmp_dir)
        yaml_builder = ExperimentBuilder(yaml_content)
        mol_ids = ['benzene-epik0', 'benzene-epikcustom']
        yaml_builder._db._setup_molecules(*mol_ids)

        for mol_id in mol_ids:
            output_dir = yaml_builder._db.get_molecule_dir(mol_id)
            output_basename = os.path.join(output_dir, mol_id + '-epik.')
            assert os.path.exists(output_basename + 'mol2')
            assert os.path.getsize(output_basename + 'mol2') > 0
            assert os.path.exists(output_basename + 'sdf')
            assert os.path.getsize(output_basename + 'sdf') > 0


def test_strip_protons():
    """Test that protons are stripped correctly for tleap."""
    mol_id = 'Abl'
    abl_path = examples_paths()['abl']
    with mmtools.utils.temporary_directory() as tmp_dir:
        # Safety check: protein must have protons
        has_hydrogen = False
        with open(abl_path, 'r') as f:
            for line in f:
                if line[:6] == 'ATOM  ' and (line[12] == 'H' or line[13] == 'H'):
                    has_hydrogen = True
                    break
        assert has_hydrogen

        yaml_content = get_template_script(tmp_dir)
        yaml_builder = ExperimentBuilder(yaml_content)
        output_dir = yaml_builder._db.get_molecule_dir(mol_id)
        output_path = os.path.join(output_dir, 'Abl.pdb')

        # We haven't set the strip_protons options, so this shouldn't do anything
        yaml_builder._db._setup_molecules(mol_id)
        assert not os.path.exists(output_path)

        # Now we set the strip_protons options and repeat
        yaml_builder._db.molecules[mol_id]['strip_protons'] = True
        yaml_builder._db._setup_molecules(mol_id)
        assert os.path.exists(output_path)
        assert os.path.getsize(output_path) > 0

        # The new pdb does not have hydrogen atoms
        has_hydrogen = False
        with open(output_path, 'r') as f:
            for line in f:
                if line[:6] == 'ATOM  ' and (line[12] == 'H' or line[13] == 'H'):
                    has_hydrogen = True
                    break
        assert not has_hydrogen


# ==============================================================================
# Combinatorial expansion
# ==============================================================================

class TestMultiMoleculeFiles(object):

    @classmethod
    def setup_class(cls):
        """Create a 2-frame PDB file in pdb_path. The second frame has same positions
        of the first one but with inversed z-coordinate."""
        # Creating a temporary directory and generating paths for output files
        cls.tmp_dir = tempfile.mkdtemp()
        cls.pdb_path = os.path.join(cls.tmp_dir, 'multipdb.pdb')
        cls.smiles_path = os.path.join(cls.tmp_dir, 'multismiles.smiles')
        cls.sdf_path = os.path.join(cls.tmp_dir, 'multisdf.sdf')
        cls.mol2_path = os.path.join(cls.tmp_dir, 'multimol2.mol2')

        # Rotation matrix to invert z-coordinate, i.e. flip molecule w.r.t. x-y plane
        rot = np.array([[1, 0, 0], [0, 1, 0], [0, 0, -1]])

        # Create 2-frame PDB file. First frame is lysozyme, second is lysozyme with inverted z
        lysozyme_path = examples_paths()['lysozyme']
        lysozyme = PDBFile(lysozyme_path)

        # Rotate positions to invert z for the second frame
        symmetric_pos = lysozyme.getPositions(asNumpy=True).value_in_unit(unit.angstrom)
        symmetric_pos = symmetric_pos.dot(rot) * unit.angstrom

        with open(cls.pdb_path, 'w') as f:
            PDBFile.writeHeader(lysozyme.topology, file=f)
            PDBFile.writeModel(lysozyme.topology, lysozyme.positions, file=f, modelIndex=0)
            PDBFile.writeModel(lysozyme.topology, symmetric_pos, file=f, modelIndex=1)

        # Create 2-molecule SMILES file
        with open(cls.smiles_path, 'w') as f:
            f.write('# comment\n')
            f.write('benzene,c1ccccc1\n')
            f.write('toluene,Cc1ccccc1\n')

        # Create 2-molecule sdf and mol2 with OpenEye
        if utils.is_openeye_installed():
            from openeye import oechem
            oe_benzene = utils.read_oe_molecule(examples_paths()['benzene'])
            oe_benzene_pos = utils.get_oe_mol_positions(oe_benzene).dot(rot)
            oe_benzene.NewConf(oechem.OEFloatArray(oe_benzene_pos.flatten()))

            # Save 2-conformer benzene in sdf and mol2 format
            utils.write_oe_molecule(oe_benzene, cls.sdf_path)
            utils.write_oe_molecule(oe_benzene, cls.mol2_path, mol2_resname='MOL')

    @classmethod
    def teardown_class(cls):
        shutil.rmtree(cls.tmp_dir)

    @unittest.skipIf(not utils.is_openeye_installed(), 'This test requires OpenEye installed.')
    def test_expand_molecules(self):
        """Check that combinatorial molecules are handled correctly."""
        yaml_content = """
        ---
        molecules:
            rec:
                filepath: !Combinatorial [{}, {}]
                leap: {{parameters: oldff/leaprc.ff14SB}}
            lig:
                name: !Combinatorial [iupac1, iupac2]
                leap: {{parameters: leaprc.gaff}}
                epik:
                    select: !Combinatorial [0, 2]
            multi:
                filepath: {}
                leap: {{parameters: oldff/leaprc.ff14SB}}
                select: all
            smiles:
                filepath: {}
                leap: {{parameters: leaprc.gaff}}
                select: all
            sdf:
                filepath: {}
                leap: {{parameters: leaprc.gaff}}
                select: all
            mol2:
                filepath: {}
                leap: {{parameters: leaprc.gaff}}
                select: all
        solvents:
            solv1:
                nonbonded_method: NoCutoff
            solv2:
                nonbonded_method: PME
                nonbonded_cutoff: 1*nanometer
                clearance: 10*angstroms
        protocols:{}
        systems:
            sys:
                receptor: !Combinatorial [rec, multi]
                ligand: lig
                solvent: !Combinatorial [solv1, solv2]
        experiments:
            system: sys
            protocol: absolute-binding
        """.format(self.sdf_path, self.mol2_path, self.pdb_path,
                   self.smiles_path, self.sdf_path, self.mol2_path,
                   indent(indent(standard_protocol)))
        yaml_content = textwrap.dedent(yaml_content)

        expected_content = """
        ---
        molecules:
            rec_multisdf:
                filepath: {}
                leap: {{parameters: oldff/leaprc.ff14SB}}
            rec_multimol2:
                filepath: {}
                leap: {{parameters: oldff/leaprc.ff14SB}}
            lig_0_iupac1:
                name: iupac1
                leap: {{parameters: leaprc.gaff}}
                epik: {{select: 0}}
            lig_2_iupac1:
                name: iupac1
                leap: {{parameters: leaprc.gaff}}
                epik: {{select: 2}}
            lig_0_iupac2:
                name: iupac2
                leap: {{parameters: leaprc.gaff}}
                epik: {{select: 0}}
            lig_2_iupac2:
                name: iupac2
                leap: {{parameters: leaprc.gaff}}
                epik: {{select: 2}}
            multi_0:
                filepath: {}
                leap: {{parameters: oldff/leaprc.ff14SB}}
                select: 0
            multi_1:
                filepath: {}
                leap: {{parameters: oldff/leaprc.ff14SB}}
                select: 1
            smiles_0:
                filepath: {}
                leap: {{parameters: leaprc.gaff}}
                select: 0
            smiles_1:
                filepath: {}
                leap: {{parameters: leaprc.gaff}}
                select: 1
            sdf_0:
                filepath: {}
                leap: {{parameters: leaprc.gaff}}
                select: 0
            sdf_1:
                filepath: {}
                leap: {{parameters: leaprc.gaff}}
                select: 1
            mol2_0:
                filepath: {}
                leap: {{parameters: leaprc.gaff}}
                select: 0
            mol2_1:
                filepath: {}
                leap: {{parameters: leaprc.gaff}}
                select: 1
        solvents:
            solv1:
                nonbonded_method: NoCutoff
            solv2:
                nonbonded_method: PME
                nonbonded_cutoff: 1*nanometer
                clearance: 10*angstroms
        protocols:{}
        systems:
            sys:
                receptor: !Combinatorial [rec_multimol2, rec_multisdf, multi_0, multi_1]
                ligand: !Combinatorial [lig_0_iupac1, lig_0_iupac2, lig_2_iupac1, lig_2_iupac2]
                solvent: !Combinatorial [solv1, solv2]
        experiments:
            system: sys
            protocol: absolute-binding
        """.format(self.sdf_path, self.mol2_path, self.pdb_path, self.pdb_path,
                   self.smiles_path, self.smiles_path, self.sdf_path, self.sdf_path,
                   self.mol2_path, self.mol2_path, indent(standard_protocol))
        expected_content = textwrap.dedent(expected_content)

        raw = yank_load(yaml_content)
        expanded = ExperimentBuilder(yaml_content)._expand_molecules(raw)
        expected = yank_load(expected_content)
        assert expanded == expected, 'Expected:\n{}\n\nExpanded:\n{}'.format(
            expected['systems'], expanded['systems'])

    def test_select_pdb_conformation(self):
        """Check that frame selection in multi-model PDB files works."""
        with mmtools.utils.temporary_directory() as tmp_dir:
            yaml_content = """
            ---
            options:
                output_dir: {}
                setup_dir: .
            molecules:
                selected:
                    filepath: {}
                    leap: {{parameters: oldff/leaprc.ff14SB}}
                    select: 1
            """.format(tmp_dir, self.pdb_path)
            yaml_content = textwrap.dedent(yaml_content)
            yaml_builder = ExperimentBuilder(yaml_content)

            # The molecule now is neither set up nor processed
            is_setup, is_processed = yaml_builder._db.is_molecule_setup('selected')
            assert is_setup is False
            assert is_processed is False

            # The setup of the molecule must isolate the frame in a single-frame PDB
            yaml_builder._db._setup_molecules('selected')
            selected_pdb_path = os.path.join(tmp_dir, pipeline.SetupDatabase.MOLECULES_DIR,
                                             'selected', 'selected.pdb')
            assert os.path.exists(os.path.join(selected_pdb_path))
            assert os.path.getsize(os.path.join(selected_pdb_path)) > 0

            # The positions must be the ones of the second frame
            selected_pdb = PDBFile(selected_pdb_path)
            selected_pos = selected_pdb.getPositions(asNumpy=True)
            second_pos = PDBFile(self.pdb_path).getPositions(asNumpy=True, frame=1)
            assert selected_pdb.getNumFrames() == 1
            assert (selected_pos == second_pos).all()

            # The description of the molecule is now updated
            assert os.path.normpath(yaml_builder._db.molecules['selected']['filepath']) == selected_pdb_path

            # The molecule now both set up and processed
            is_setup, is_processed = yaml_builder._db.is_molecule_setup('selected')
            assert is_setup is True
            assert is_processed is True

            # A new instance of ExperimentBuilder is able to resume with correct molecule
            yaml_builder = ExperimentBuilder(yaml_content)
            is_setup, is_processed = yaml_builder._db.is_molecule_setup('selected')
            assert is_setup is True
            assert is_processed is True

    @unittest.skipIf(not utils.is_openeye_installed(), 'This test requires OpenEye installed.')
    def test_setup_smiles(self):
        """Check that setup molecule from SMILES files works."""
        from openeye.oechem import OEMolToSmiles

        with mmtools.utils.temporary_directory() as tmp_dir:
            yaml_content = """
            ---
            options:
                output_dir: {}
                setup_dir: .
            molecules:
                take-first:
                    filepath: {}
                    antechamber: {{charge_method: bcc}}
                    leap: {{parameters: leaprc.gaff}}
                select-second:
                    filepath: {}
                    antechamber: {{charge_method: bcc}}
                    leap: {{parameters: leaprc.gaff}}
                    select: 1
            """.format(tmp_dir, self.smiles_path, self.smiles_path)
            yaml_content = textwrap.dedent(yaml_content)
            yaml_builder = ExperimentBuilder(yaml_content)

            for i, mol_id in enumerate(['take-first', 'select-second']):
                # The molecule now is neither set up nor processed
                is_setup, is_processed = yaml_builder._db.is_molecule_setup(mol_id)
                assert is_setup is False
                assert is_processed is False

                # The single SMILES has been converted to mol2 file
                yaml_builder._db._setup_molecules(mol_id)
                mol2_path = os.path.join(tmp_dir, pipeline.SetupDatabase.MOLECULES_DIR, mol_id, mol_id + '.mol2')
                assert os.path.exists(os.path.join(mol2_path))
                assert os.path.getsize(os.path.join(mol2_path)) > 0

                # The mol2 represents the right molecule
                csv_smiles_str = pipeline.read_csv_lines(self.smiles_path, lines=i).strip().split(',')[1]
                mol2_smiles_str = OEMolToSmiles(utils.read_oe_molecule(mol2_path))
                assert mol2_smiles_str == csv_smiles_str

                # The molecule now both set up and processed
                is_setup, is_processed = yaml_builder._db.is_molecule_setup(mol_id)
                assert is_setup is True
                assert is_processed is True

                # A new instance of ExperimentBuilder is able to resume with correct molecule
                yaml_builder = ExperimentBuilder(yaml_content)
                is_setup, is_processed = yaml_builder._db.is_molecule_setup(mol_id)
                assert is_setup is True
                assert is_processed is True

    @unittest.skipIf(not utils.is_openeye_installed(), 'This test requires OpenEye installed.')
    def test_select_sdf_mol2(self):
        """Check that selection in sdf and mol2 files works."""
        with mmtools.utils.temporary_directory() as tmp_dir:
            yaml_content = """
            ---
            options:
                output_dir: {}
                setup_dir: .
            molecules:
                sdf_0:
                    filepath: {}
                    antechamber: {{charge_method: bcc}}
                    leap: {{parameters: leaprc.gaff}}
                    select: 0
                sdf_1:
                    filepath: {}
                    antechamber: {{charge_method: bcc}}
                    leap: {{parameters: leaprc.gaff}}
                    select: 1
                mol2_0:
                    filepath: {}
                    antechamber: {{charge_method: bcc}}
                    leap: {{parameters: leaprc.gaff}}
                    select: 0
                mol2_1:
                    filepath: {}
                    antechamber: {{charge_method: bcc}}
                    leap: {{parameters: leaprc.gaff}}
                    select: 1
            """.format(tmp_dir, self.sdf_path, self.sdf_path, self.mol2_path, self.mol2_path)
            yaml_content = textwrap.dedent(yaml_content)
            yaml_builder = ExperimentBuilder(yaml_content)

            for extension in ['sdf', 'mol2']:
                multi_path = getattr(self, extension + '_path')
                for model_idx in [0, 1]:
                    mol_id = extension + '_' + str(model_idx)

                    # The molecule now is neither set up nor processed
                    is_setup, is_processed = yaml_builder._db.is_molecule_setup(mol_id)
                    assert is_setup is False
                    assert is_processed is False

                    yaml_builder._db._setup_molecules(mol_id)

                    # The setup of the molecule must isolate the frame in a single-frame PDB
                    single_mol_path = os.path.join(tmp_dir, pipeline.SetupDatabase.MOLECULES_DIR,
                                                   mol_id, mol_id + '.' + extension)
                    assert os.path.exists(os.path.join(single_mol_path))
                    assert os.path.getsize(os.path.join(single_mol_path)) > 0
                    if extension == 'mol2':
                        # OpenEye loses the resname when writing a mol2 file.
                        mol2_file = utils.Mol2File(single_mol_path)
                        assert len(mol2_file.resnames) == 1
                        assert mol2_file.resname != '<0>'

                    # sdf files must be converted to mol2 to be fed to antechamber
                    if extension == 'sdf':
                        single_mol_path = os.path.join(tmp_dir, pipeline.SetupDatabase.MOLECULES_DIR,
                                                       mol_id, mol_id + '.mol2')
                        assert os.path.exists(os.path.join(single_mol_path))
                        assert os.path.getsize(os.path.join(single_mol_path)) > 0

                    # Check antechamber parametrization
                    single_mol_path = os.path.join(tmp_dir, pipeline.SetupDatabase.MOLECULES_DIR,
                                                   mol_id, mol_id + '.gaff.mol2')
                    assert os.path.exists(os.path.join(single_mol_path))
                    assert os.path.getsize(os.path.join(single_mol_path)) > 0

                    # The positions must be approximately correct (antechamber move the molecule)
                    selected_oe_mol = utils.read_oe_molecule(single_mol_path)
                    selected_pos = utils.get_oe_mol_positions(selected_oe_mol)
                    second_oe_mol = utils.read_oe_molecule(multi_path, conformer_idx=model_idx)
                    second_pos = utils.get_oe_mol_positions(second_oe_mol)
                    assert selected_oe_mol.NumConfs() == 1
                    assert np.allclose(selected_pos, second_pos, atol=1e-1)

                    # The molecule now both set up and processed
                    is_setup, is_processed = yaml_builder._db.is_molecule_setup(mol_id)
                    assert is_setup is True
                    assert is_processed is True

                    # A new instance of ExperimentBuilder is able to resume with correct molecule
                    yaml_builder = ExperimentBuilder(yaml_content)
                    is_setup, is_processed = yaml_builder._db.is_molecule_setup(mol_id)
                    assert is_setup is True
                    assert is_processed is True


def test_system_expansion():
    """Combinatorial systems are correctly expanded."""
    # We need 2 combinatorial systems
    template_script = get_template_script()
    template_system = template_script['systems']['implicit-system']
    del template_system['leap']
    template_script['systems'] = {'system1': template_system.copy(),
                                  'system2': template_system.copy()}
    template_script['systems']['system1']['receptor'] = utils.CombinatorialLeaf(['Abl', 'T4Lysozyme'])
    template_script['systems']['system2']['ligand'] = utils.CombinatorialLeaf(['p-xylene', 'toluene'])
    template_script['experiments']['system'] = utils.CombinatorialLeaf(['system1', 'system2'])

    # Expected expanded script
    expected_script = yank_load("""
    systems:
        system1_Abl: {receptor: Abl, ligand: p-xylene, solvent: GBSA-OBC2}
        system1_T4Lysozyme: {receptor: T4Lysozyme, ligand: p-xylene, solvent: GBSA-OBC2}
        system2_pxylene: {receptor: T4Lysozyme, ligand: p-xylene, solvent: GBSA-OBC2}
        system2_toluene: {receptor: T4Lysozyme, ligand: toluene, solvent: GBSA-OBC2}
    experiments:
        system: !Combinatorial ['system1_Abl', 'system1_T4Lysozyme', 'system2_pxylene', 'system2_toluene']
        protocol: absolute-binding
    """)
    expanded_script = template_script.copy()
    expanded_script['systems'] = expected_script['systems']
    expanded_script['experiments'] = expected_script['experiments']

    assert ExperimentBuilder(template_script)._expand_systems(template_script) == expanded_script


def test_exp_sequence():
    """Test all experiments in a sequence are parsed."""
    yaml_content = """
    ---
    molecules:
        rec:
            filepath: {}
            leap: {{parameters: oldff/leaprc.ff14SB}}
        lig:
            name: lig
            leap: {{parameters: leaprc.gaff}}
    solvents:
        solv1:
            nonbonded_method: NoCutoff
        solv2:
            nonbonded_method: PME
            nonbonded_cutoff: 1*nanometer
            clearance: 10*angstroms
    protocols:{}
    systems:
        system1:
            receptor: rec
            ligand: lig
            solvent: !Combinatorial [solv1, solv2]
        system2:
            receptor: rec
            ligand: lig
            solvent: solv1
    experiment1:
        system: system1
        protocol: absolute-binding
    experiment2:
        system: system2
        protocol: absolute-binding
    experiments: [experiment1, experiment2]
    """.format(examples_paths()['lysozyme'], standard_protocol)
    yaml_builder = ExperimentBuilder(textwrap.dedent(yaml_content))
    assert len(yaml_builder._experiments) == 2


# ==============================================================================
# Systems pipeline
# ==============================================================================

def test_setup_implicit_system_leap():
    """Create prmtop and inpcrd for implicit solvent protein-ligand system."""
    with mmtools.utils.temporary_directory() as tmp_dir:
        yaml_content = get_template_script(tmp_dir)
        yaml_builder = ExperimentBuilder(yaml_content)

        output_dir = os.path.dirname(
            yaml_builder._db.get_system('implicit-system')[0].position_path)
        last_modified_path = os.path.join(output_dir, 'complex.prmtop')
        last_modified = os.stat(last_modified_path).st_mtime

        # Test that output files exist and there is no water
        for phase in ['complex', 'solvent']:
            found_resnames = set()
            pdb_path = os.path.join(output_dir, phase + '.pdb')
            prmtop_path = os.path.join(output_dir, phase + '.prmtop')
            inpcrd_path = os.path.join(output_dir, phase + '.inpcrd')

            with open(pdb_path, 'r') as f:
                for line in f:
                    if len(line) > 10 and line[:5] != 'CRYST':
                        found_resnames.add(line[17:20])

            assert os.path.exists(prmtop_path)
            assert os.path.exists(inpcrd_path)
            assert os.path.getsize(prmtop_path) > 0
            assert os.path.getsize(inpcrd_path) > 0
            assert 'MOL' in found_resnames
            assert 'WAT' not in found_resnames

        # Test that another call do not regenerate the system
        time.sleep(0.5)  # st_mtime doesn't have much precision
        yaml_builder._db.get_system('implicit-system')
        assert last_modified == os.stat(last_modified_path).st_mtime


def test_setup_explicit_system_leap():
    """Create prmtop and inpcrd protein-ligand system in explicit solvent."""
    with mmtools.utils.temporary_directory() as tmp_dir:
        yaml_content = get_template_script(tmp_dir)
        yaml_builder = ExperimentBuilder(yaml_content)

        output_dir = os.path.dirname(
            yaml_builder._db.get_system('explicit-system')[0].position_path)

        # Test that output file exists and that there is water
        expected_resnames = {'complex': set(['BEN', 'TOL', 'WAT']),
                             'solvent': set(['TOL', 'WAT'])}
        for phase in expected_resnames:
            found_resnames = set()
            pdb_path = os.path.join(output_dir, phase + '.pdb')
            prmtop_path = os.path.join(output_dir, phase + '.prmtop')
            inpcrd_path = os.path.join(output_dir, phase + '.inpcrd')

            with open(pdb_path, 'r') as f:
                for line in f:
                    if len(line) > 10 and line[:5] != 'CRYST':
                        found_resnames .add(line[17:20])

            assert os.path.exists(prmtop_path)
            assert os.path.exists(inpcrd_path)
            assert os.path.getsize(prmtop_path) > 0
            assert os.path.getsize(inpcrd_path) > 0
            assert found_resnames == expected_resnames[phase]


def test_neutralize_system():
    """Test whether the system charge is neutralized correctly."""
    with mmtools.utils.temporary_directory() as tmp_dir:
        yaml_content = get_template_script(tmp_dir)
        yaml_content['systems']['explicit-system']['receptor'] = 'T4Lysozyme'
        yaml_content['systems']['explicit-system']['ligand'] = 'p-xylene'
        yaml_builder = ExperimentBuilder(yaml_content)

        output_dir = os.path.dirname(
            yaml_builder._db.get_system('explicit-system')[0].position_path)

        # Test that output file exists and that there are ions
        found_resnames = set()
        with open(os.path.join(output_dir, 'complex.pdb'), 'r') as f:
            for line in f:
                if len(line) > 10 and line[:5] != 'CRYST':
                    found_resnames.add(line[17:20])
        assert set(['MOL', 'WAT', 'Cl-']) <= found_resnames

        # Check that parameter files exist
        prmtop_path = os.path.join(output_dir, 'complex.prmtop')
        inpcrd_path = os.path.join(output_dir, 'complex.inpcrd')
        assert os.path.exists(prmtop_path)
        assert os.path.exists(inpcrd_path)


@unittest.skipIf(not utils.is_openeye_installed(), "This test requires OpenEye toolkit")
def test_charged_ligand():
    """Check that there are alchemical counterions for charged ligands."""
    imatinib_path = examples_paths()['imatinib']
    with mmtools.utils.temporary_directory() as tmp_dir:
        receptors = {'Asp': -1, 'Abl': -8}  # receptor name -> net charge
        updates = yank_load("""
        molecules:
            Asp:
                name: "(3S)-3-amino-4-hydroxy-4-oxo-butanoate"
                openeye: {{quacpac: am1-bcc}}
                antechamber: {{charge_method: null}}
            imatinib:
                filepath: {}
                openeye: {{quacpac: am1-bcc}}
                antechamber: {{charge_method: null}}
        explicit-system:
            receptor: !Combinatorial {}
            ligand: imatinib
        """.format(imatinib_path, list(receptors.keys())))
        yaml_content = get_template_script(tmp_dir)
        yaml_content['molecules'].update(updates['molecules'])
        yaml_content['systems']['explicit-system'].update(updates['explicit-system'])
        yaml_builder = ExperimentBuilder(yaml_content)

        for receptor in receptors:
            system_files_paths = yaml_builder._db.get_system('explicit-system_' + receptor)
            for i, phase_name in enumerate(['complex', 'solvent']):
                inpcrd_file_path = system_files_paths[i].position_path
                prmtop_file_path = system_files_paths[i].parameters_path

                system, topology, _ = pipeline.read_system_files(
                    inpcrd_file_path, prmtop_file_path, {'nonbondedMethod': openmm.app.PME})

                # Identify components.
                if phase_name == 'complex':
                    alchemical_region = 'ligand_atoms'
                    topography = Topography(topology, ligand_atoms='resname MOL')

                    # Safety check: receptor must be negatively charged as expected
                    receptor_net_charge = pipeline.compute_net_charge(system,
                                                                      topography.receptor_atoms)
                    assert receptor_net_charge == receptors[receptor]
                else:
                    alchemical_region = 'solute_atoms'
                    topography = Topography(topology)

                # There is a single ligand/solute counterion.
                ligand_counterions = pipeline.find_alchemical_counterions(system, topography,
                                                                          alchemical_region)
                assert len(ligand_counterions) == 1
                ion_idx = ligand_counterions[0]
                ion_atom = next(itertools.islice(topology.atoms(), ion_idx, None))
                assert '-' in ion_atom.residue.name

                # In complex, there should be both ions even if the system is globally
                # neutral (e.g. asp lys system), because of the alchemical ion
                found_resnames = set()
                output_dir = os.path.dirname(system_files_paths[0].position_path)
                with open(os.path.join(output_dir, phase_name + '.pdb'), 'r') as f:
                    for line in f:
                        if len(line) > 10 and line[:5] != 'CRYST':
                            found_resnames.add(line[17:20])
                if phase_name == 'complex':
                    assert set(['Na+', 'Cl-']) <= found_resnames
                else:
                    assert set(['Cl-']) <= found_resnames


def test_setup_explicit_solvation_system():
    """Create prmtop and inpcrd files for solvation free energy in explicit solvent."""
    with mmtools.utils.temporary_directory() as tmp_dir:
        yaml_script = get_template_script(tmp_dir)
        yaml_script['systems'] = {
            'system1':
                {'solute': 'toluene', 'solvent1': 'PME', 'solvent2': 'vacuum',
                 'leap': {'parameters': ['leaprc.gaff', 'oldff/leaprc.ff14SB']}}}
        del yaml_script['experiments']
        yaml_builder = ExperimentBuilder(yaml_script)
        output_dir = os.path.dirname(
            yaml_builder._db.get_system('system1')[0].position_path)

        # Test that output file exists and that it has correct components
        expected_resnames = {'solvent1': set(['TOL', 'WAT']), 'solvent2': set(['TOL'])}
        for phase in expected_resnames:
            found_resnames = set()
            pdb_path = os.path.join(output_dir, phase + '.pdb')
            prmtop_path = os.path.join(output_dir, phase + '.prmtop')
            inpcrd_path = os.path.join(output_dir, phase + '.inpcrd')

            with open(pdb_path, 'r') as f:
                for line in f:
                    if len(line) > 10 and line[:5] != 'CRYST':
                        found_resnames.add(line[17:20])

            assert os.path.exists(prmtop_path)
            assert os.path.exists(inpcrd_path)
            assert os.path.getsize(prmtop_path) > 0
            assert os.path.getsize(inpcrd_path) > 0
            assert found_resnames == expected_resnames[phase]


def test_setup_solvent_models():
    """Test the solvation with different solvent models works."""
    with mmtools.utils.temporary_directory() as tmp_dir:
        template_script = get_template_script(tmp_dir)

        # Setup solvation system and reduce clearance to make test faster.
        template_script['systems'] = {
            'system1':
                {'solute': 'toluene', 'solvent1': 'PME', 'solvent2': 'vacuum',
                 'leap': {'parameters': ['leaprc.gaff', 'oldff/leaprc.ff14SB']}}}
        template_script['solvents']['PME']['clearance'] = '3.0 * angstrom'
        del template_script['experiments']

        # Test solvent models.
        for solvent_model in ['tip3p', 'tip3pfb', 'tip4pew', 'tip5p']:
            yaml_script = copy.deepcopy(template_script)
            yaml_script['solvents']['PME']['solvent_model'] = solvent_model
            yaml_script['options']['setup_dir'] = solvent_model
            yaml_builder = ExperimentBuilder(yaml_script)

            # Infer number of expected atoms per water molecule from model.
            expected_water_n_atoms = int(list(filter(str.isdigit, solvent_model))[0])

            # Setup the system and check that water residues have expected number of particles.
            prmtop_filepath = yaml_builder._db.get_system('system1')[0].parameters_path
            topology = mdtraj.load_prmtop(prmtop_filepath)
            yield assert_equal, topology.residue(1).n_atoms, expected_water_n_atoms


def test_setup_multiple_parameters_system():
    """Set up system with molecule that needs many parameter files."""
    with mmtools.utils.temporary_directory() as tmp_dir:
        yaml_script = get_template_script(tmp_dir)

        # Force antechamber parametrization of benzene to output frcmod file
        yaml_builder = ExperimentBuilder(yaml_script)
        yaml_builder._db._setup_molecules('benzene')
        benzene_dir = yaml_builder._db.get_molecule_dir('benzene')
        frcmod_path = os.path.join(benzene_dir, 'benzene.frcmod')
        benzene_path = os.path.join(benzene_dir, 'benzene.gaff.mol2')

        # Redefine benzene to use leaprc.gaff and benzene.frcmod
        # and set up system for hydration free energy calculation
        yaml_script['molecules'] = {
            'benzene-frcmod': {'filepath': benzene_path,
                               'leap': {'parameters': ['leaprc.gaff', frcmod_path]}}}
        yaml_script['systems'] = {
            'system':
                {'solute': 'benzene-frcmod', 'solvent1': 'PME', 'solvent2': 'vacuum',
                 'leap': {'parameters': 'oldff/leaprc.ff14SB'}}
        }
        del yaml_script['experiments']

        yaml_builder = ExperimentBuilder(yaml_script)
        system_files_path = yaml_builder._db.get_system('system')

        # Check that output exist:
        for phase in system_files_path:
            assert os.path.exists(phase.parameters_path)
            assert os.path.exists(phase.position_path)
            assert os.path.getsize(phase.parameters_path) > 0
            assert os.path.getsize(phase.position_path) > 0


# ==============================================================================
# Platform configuration tests
# ==============================================================================

def test_platform_precision_configuration():
    """Test that the precision for platform is configured correctly."""
    available_platforms = [openmm.Platform.getPlatform(i).getName()
                           for i in range(openmm.Platform.getNumPlatforms())]

    for platform_name in available_platforms:
        yaml_builder = ExperimentBuilder(yaml_source='options: {}')

        # Reference and CPU platform support only one precision model
        if platform_name == 'Reference':
            assert_raises(RuntimeError, yaml_builder._configure_platform, platform_name, 'mixed')
            continue
        elif platform_name == 'CPU':
            assert_raises(RuntimeError, yaml_builder._configure_platform, platform_name, 'double')
            continue

        # Check that precision is set as expected
        for precision in ['mixed', 'double', 'single']:
            if platform_name == 'CUDA':
                platform = yaml_builder._configure_platform(platform_name=platform_name,
                                                            platform_precision=precision)
                assert platform.getPropertyDefaultValue('CudaPrecision') == precision
            elif platform_name == 'OpenCL':
                if ExperimentBuilder._opencl_device_support_precision(precision):
                    platform = yaml_builder._configure_platform(platform_name=platform_name,
                                                                platform_precision=precision)
                    assert platform.getPropertyDefaultValue('OpenCLPrecision') == precision
                else:
                    assert_raises(RuntimeError, yaml_builder._configure_platform, platform_name, precision)


def test_default_platform_precision():
    """Test that the precision for platform is set to mixed by default."""
    available_platforms = [openmm.Platform.getPlatform(i).getName()
                           for i in range(openmm.Platform.getNumPlatforms())]

    # Determine whether this device OpenCL platform supports double precision
    if 'OpenCL' in available_platforms:
        opencl_support_double = ExperimentBuilder._opencl_device_support_precision('double')

    for platform_name in available_platforms:
        # Reference and CPU platform support only one precision model so we don't
        # explicitly test them. We still call _configure_platform to be sure that
        # precision 'auto' works
        yaml_builder = ExperimentBuilder(yaml_source='options: {}')
        platform = yaml_builder._configure_platform(platform_name=platform_name,
                                                    platform_precision='auto')
        if platform_name == 'CUDA':
            assert platform.getPropertyDefaultValue('CudaPrecision') == 'mixed'
        elif platform_name == 'OpenCL':
            if opencl_support_double:
                assert platform.getPropertyDefaultValue('OpenCLPrecision') == 'mixed'
            else:
                assert platform.getPropertyDefaultValue('OpenCLPrecision') == 'single'


# ==============================================================================
# Experiment execution
# ==============================================================================

def test_yaml_creation():
    """Test the content of generated single experiment YAML files."""
    ligand_path = examples_paths()['p-xylene']
    toluene_path = examples_paths()['toluene']
    with mmtools.utils.temporary_directory() as tmp_dir:
        molecules = """
            T4lysozyme:
                filepath: {}
                leap: {{parameters: oldff/leaprc.ff14SB}}""".format(examples_paths()['lysozyme'])
        solvent = """
            vacuum:
                nonbonded_method: NoCutoff"""
        protocol = indent(standard_protocol)
        system = """
            system:
                ligand: p-xylene
                receptor: T4lysozyme
                solvent: vacuum"""
        experiment = """
            protocol: absolute-binding
            system: system"""

        yaml_content = """
        ---
        options:
            output_dir: {}
        molecules:{}
            p-xylene:
                filepath: {}
                antechamber: {{charge_method: bcc}}
                leap: {{parameters: leaprc.gaff}}
            benzene:
                filepath: {}
                antechamber: {{charge_method: bcc}}
                leap: {{parameters: leaprc.gaff}}
        solvents:{}
            GBSA-OBC2:
                nonbonded_method: NoCutoff
                implicit_solvent: OBC2
        systems:{}
        protocols:{}
        experiments:{}
        """.format(os.path.relpath(tmp_dir), molecules,
                   os.path.relpath(ligand_path), toluene_path,
                   solvent, system, protocol, experiment)

        # We need to check whether the relative paths to the output directory and
        # for p-xylene are handled correctly while absolute paths (T4lysozyme) are
        # left untouched
        expected_yaml_content = textwrap.dedent("""
        ---
        version: '{}'
        options:
            experiments_dir: .
            output_dir: .
        molecules:{}
            p-xylene:
                filepath: {}
                antechamber: {{charge_method: bcc}}
                leap: {{parameters: leaprc.gaff}}
        solvents:{}
        systems:{}
        protocols:{}
        experiments:{}
        """.format(HIGHEST_VERSION, molecules, os.path.relpath(ligand_path, tmp_dir),
                   solvent, system, protocol, experiment))
        expected_yaml_content = expected_yaml_content[1:]  # remove first '\n'

        yaml_builder = ExperimentBuilder(textwrap.dedent(yaml_content))

        # during setup we can modify molecule's fields, so we need
        # to check that it doesn't affect the YAML file exported
        experiment_dict = yaml.load(experiment)
        yaml_builder._db.get_system(experiment_dict['system'])

        generated_yaml_path = os.path.join(tmp_dir, 'experiment.yaml')
        yaml_builder._generate_yaml(experiment_dict, generated_yaml_path)
        with open(generated_yaml_path, 'r') as f:
            assert yaml.load(f) == yank_load(expected_yaml_content)


def test_yaml_extension():
    """Test that extending a yaml content with additional data produces the correct fusion"""
    ligand_path = examples_paths()['p-xylene']
    toluene_path = examples_paths()['toluene']
    with mmtools.utils.temporary_directory() as tmp_dir:
        molecules = """
            T4lysozyme:
                filepath: {}
                leap: {{parameters: oldff/leaprc.ff14SB}}""".format(examples_paths()['lysozyme'])
        solvent = """
            vacuum:
                nonbonded_method: NoCutoff"""
        protocol = indent(standard_protocol)
        system = """
            system:
                ligand: p-xylene
                receptor: T4lysozyme
                solvent: vacuum"""
        experiment = """
            protocol: absolute-binding
            system: system"""
        num_iterations = 5
        replacement_solvent = "HTC"


        yaml_content = """
        ---
        options:
            output_dir: {}
        molecules:{}
            p-xylene:
                filepath: {}
                antechamber: {{charge_method: bcc}}
                leap: {{parameters: leaprc.gaff}}
            benzene:
                filepath: {}
                antechamber: {{charge_method: bcc}}
                leap: {{parameters: leaprc.gaff}}
        solvents:{}
            GBSA-OBC2:
                nonbonded_method: NoCutoff
                implicit_solvent: OBC2
        systems:{}
        protocols:{}
        experiments:{}
        """.format(os.path.relpath(tmp_dir), molecules,
                   os.path.relpath(ligand_path), toluene_path,
                   solvent, system, protocol, experiment)

        yaml_extension = """
        options:
            number_of_iterations: {}
        solvents:
            GBSA-OBC2:
                implicit_solvent: HCT
        """.format(num_iterations, replacement_solvent)

        # We need to check whether the relative paths to the output directory and
        # for p-xylene are handled correctly while absolute paths (T4lysozyme) are
        # left untouched
        expected_yaml_content = textwrap.dedent("""
        ---
        version: '{}'
        options:
            experiments_dir: .
            output_dir: .
            number_of_iterations: {}
        molecules:{}
            p-xylene:
                filepath: {}
                antechamber: {{charge_method: bcc}}
                leap: {{parameters: leaprc.gaff}}
        solvents:{}
        systems:{}
        protocols:{}
        experiments:{}
        """.format(HIGHEST_VERSION, num_iterations, molecules, os.path.relpath(ligand_path, tmp_dir),
                   solvent, system, protocol, experiment))
        expected_yaml_content = expected_yaml_content[1:]  # remove first '\n'
        yaml_builder = ExperimentBuilder(textwrap.dedent(yaml_content))
        yaml_builder.update_yaml(yaml_extension)
        # during setup we can modify molecule's fields, so we need
        # to check that it doesn't affect the YAML file exported
        experiment_dict = yaml.load(experiment)
        yaml_builder._db.get_system(experiment_dict['system'])
        generated_yaml_path = os.path.join(tmp_dir, 'experiment.yaml')
        yaml_builder._generate_yaml(experiment_dict, generated_yaml_path)
        with open(generated_yaml_path, 'r') as f:
            assert yaml.load(f) == yank_load(expected_yaml_content)


@attr('slow')  # Skip on Travis-CI
def test_run_experiment_from_amber_files():
    """Test experiment run from prmtop/inpcrd files."""
    complex_path = examples_paths()['bentol-complex']
    solvent_path = examples_paths()['bentol-solvent']
    with mmtools.utils.temporary_directory() as tmp_dir:
        yaml_script = get_template_script(tmp_dir)
        yaml_script['options']['anisotropic_dispersion_correction'] = False
        del yaml_script['molecules']  # we shouldn't need any molecule
        del yaml_script['solvents']['PME']['clearance']  # we shouldn't need this
        yaml_script['systems'] = {'explicit-system':
                {'phase1_path': complex_path, 'phase2_path': solvent_path,
                 'ligand_dsl': 'resname TOL', 'solvent': 'PME'}}

        yaml_builder = ExperimentBuilder(yaml_script)
        yaml_builder._check_resume()  # check_resume should not raise exceptions
        yaml_builder.run_experiments()

        # The experiments folders are correctly named and positioned
        output_dir = yaml_builder._get_experiment_dir('')
        assert os.path.isdir(output_dir)
        assert os.path.isfile(os.path.join(output_dir, 'complex.nc'))
        assert os.path.isfile(os.path.join(output_dir, 'solvent.nc'))
        assert os.path.isfile(os.path.join(output_dir, 'experiments.yaml'))
        assert os.path.isfile(os.path.join(output_dir, 'experiments.log'))

        # Analysis script is correct
        analysis_script_path = os.path.join(output_dir, 'analysis.yaml')
        with open(analysis_script_path, 'r') as f:
            assert yaml.load(f) == [['complex', 1], ['solvent', -1]]


@attr('slow')  # Skip on Travis-CI
def test_run_experiment_from_gromacs_files():
    """Test experiment run from top/gro files."""
    complex_path = examples_paths()['pxylene-complex']
    solvent_path = examples_paths()['pxylene-solvent']
    include_path = examples_paths()['pxylene-gro-include']
    with mmtools.utils.temporary_directory() as tmp_dir:
        yaml_script = get_template_script(tmp_dir)
        yaml_script['options']['anisotropic_dispersion_correction'] = False
        del yaml_script['molecules']  # we shouldn't need any molecule
        yaml_script['systems'] = {'explicit-system':
                {'phase1_path': complex_path, 'phase2_path': solvent_path,
                 'ligand_dsl': 'resname "p-xylene"', 'solvent': 'PME',
                 'gromacs_include_dir': include_path}}
        yaml_script['experiments']['system'] = 'explicit-system'

        yaml_builder = ExperimentBuilder(yaml_script)
        yaml_builder._check_resume()  # check_resume should not raise exceptions
        yaml_builder.run_experiments()

        # The experiments folders are correctly named and positioned
        output_dir = yaml_builder._get_experiment_dir('')
        assert os.path.isdir(output_dir)
        assert os.path.isfile(os.path.join(output_dir, 'complex.nc'))
        assert os.path.isfile(os.path.join(output_dir, 'solvent.nc'))
        assert os.path.isfile(os.path.join(output_dir, 'experiments.yaml'))
        assert os.path.isfile(os.path.join(output_dir, 'experiments.log'))

        # Analysis script is correct
        analysis_script_path = os.path.join(output_dir, 'analysis.yaml')
        with open(analysis_script_path, 'r') as f:
            assert yaml.load(f) == [['complex', 1], ['solvent', -1]]


@attr('slow')  # Skip on Travis-CI
def test_run_experiment_from_xml_files():
    """Test hydration experiment run from pdb/xml files."""
    solvent_path = examples_paths()['toluene-solvent']
    vacuum_path = examples_paths()['toluene-vacuum']
    with mmtools.utils.temporary_directory() as tmp_dir:
        yaml_script = get_template_script(tmp_dir)
        del yaml_script['molecules']  # we shouldn't need any molecule
        yaml_script['systems'] = {'explicit-system':
                {'phase1_path': solvent_path, 'phase2_path': vacuum_path,
                 'solvent_dsl': 'not resname TOL'}}

        yaml_builder = ExperimentBuilder(yaml_script)
        yaml_builder._check_resume()  # check_resume should not raise exceptions
        yaml_builder.run_experiments()

        # The experiments folders are correctly named and positioned
        output_dir = yaml_builder._get_experiment_dir('')
        assert os.path.isdir(output_dir)
        assert os.path.isfile(os.path.join(output_dir, 'complex.nc'))
        assert os.path.isfile(os.path.join(output_dir, 'solvent.nc'))
        assert os.path.isfile(os.path.join(output_dir, 'experiments.yaml'))
        assert os.path.isfile(os.path.join(output_dir, 'experiments.log'))

        # Analysis script is correct
        analysis_script_path = os.path.join(output_dir, 'analysis.yaml')
        with open(analysis_script_path, 'r') as f:
            assert yaml.load(f) == [['complex', 1], ['solvent', -1]]


@attr('slow')  # Skip on Travis-CI
def test_run_experiment():
    """Test experiment run and resuming."""
    with mmtools.utils.temporary_directory() as tmp_dir:
        yaml_content = """
        ---
        options:
            resume_setup: no
            resume_simulation: no
            number_of_iterations: 0
            output_dir: {}
            setup_dir: ''
            experiments_dir: ''
            minimize: no
            annihilate_sterics: yes
        molecules:
            T4lysozyme:
                filepath: {}
                leap: {{parameters: oldff/leaprc.ff14SB}}
                select: 0
            p-xylene:
                filepath: {}
                antechamber: {{charge_method: bcc}}
                leap: {{parameters: leaprc.gaff}}
        solvents:
            vacuum:
                nonbonded_method: NoCutoff
            GBSA-OBC2:
                nonbonded_method: NoCutoff
                implicit_solvent: OBC2
        protocols:{}
        systems:
            system:
                receptor: T4lysozyme
                ligand: p-xylene
                solvent: !Combinatorial [vacuum, GBSA-OBC2]
        experiments:
            system: system
            protocol: absolute-binding
            restraint:
                type: FlatBottom
                spring_constant: 0.6*kilocalorie_per_mole/angstroms**2
                well_radius: 5.2*nanometers
                restrained_receptor_atom: 1644
                restrained_ligand_atom: 2609
        """.format(tmp_dir, examples_paths()['lysozyme'], examples_paths()['p-xylene'],
                   indent(standard_protocol))

        yaml_builder = ExperimentBuilder(textwrap.dedent(yaml_content))

        # Now check_setup_resume should not raise exceptions
        yaml_builder._check_resume()

        # We setup a molecule and with resume_setup: now we can't do the experiment
        err_msg = ''
        yaml_builder._db._setup_molecules('p-xylene')
        try:
            yaml_builder.run_experiments()
        except YamlParseError as e:
            err_msg = str(e)
        assert 'molecule' in err_msg

        # Same thing with a system
        err_msg = ''
        system_dir = os.path.dirname(
            yaml_builder._db.get_system('system_GBSAOBC2')[0].position_path)
        try:
            yaml_builder.run_experiments()
        except YamlParseError as e:
            err_msg = str(e)
        assert 'system' in err_msg

        # Now we set resume_setup to True and things work
        yaml_builder.options['resume_setup'] = True
        ligand_dir = yaml_builder._db.get_molecule_dir('p-xylene')
        frcmod_file = os.path.join(ligand_dir, 'p-xylene.frcmod')
        prmtop_file = os.path.join(system_dir, 'complex.prmtop')
        molecule_last_touched = os.stat(frcmod_file).st_mtime
        system_last_touched = os.stat(prmtop_file).st_mtime
        yaml_builder.run_experiments()

        # Neither the system nor the molecule has been processed again
        assert molecule_last_touched == os.stat(frcmod_file).st_mtime
        assert system_last_touched == os.stat(prmtop_file).st_mtime

        # The experiments folders are correctly named and positioned
        for exp_name in ['systemvacuum', 'systemGBSAOBC2']:
            # The output directory must be the one in the experiment section
            output_dir = os.path.join(tmp_dir, exp_name)
            assert os.path.isdir(output_dir)
            assert os.path.isfile(os.path.join(output_dir, 'complex.nc'))
            assert os.path.isfile(os.path.join(output_dir, 'solvent.nc'))
            assert os.path.isfile(os.path.join(output_dir, exp_name + '.yaml'))
            assert os.path.isfile(os.path.join(output_dir, exp_name + '.log'))

            # Analysis script is correct
            analysis_script_path = os.path.join(output_dir, 'analysis.yaml')
            with open(analysis_script_path, 'r') as f:
                assert yaml.load(f) == [['complex', 1], ['solvent', -1]]

        # Now we can't run the experiment again with resume_simulation: no
        try:
            yaml_builder.run_experiments()
        except YamlParseError as e:
            err_msg = str(e)
        assert 'experiment' in err_msg

        # We set resume_simulation: yes and now things work
        yaml_builder.options['resume_simulation'] = True
        yaml_builder.run_experiments()


def test_run_solvation_experiment():
    """Test solvation free energy experiment run."""
    with mmtools.utils.temporary_directory() as tmp_dir:
        yaml_script = get_template_script(tmp_dir)
        yaml_script['solvents']['PME']['clearance'] = '14*angstroms'
        yaml_script['systems'] = {
            'system1':
                {'solute': 'toluene', 'solvent1': 'PME', 'solvent2': 'vacuum',
                 'leap': {'parameters': ['leaprc.gaff', 'oldff/leaprc.ff14SB']}}}
        protocol = yaml_script['protocols']['absolute-binding']['solvent']
        yaml_script['protocols'] = {
            'hydration-protocol': {
                'solvent1': protocol,
                'solvent2': protocol
            }
        }
        yaml_script['experiments'] = {
            'system': 'system1',
            'protocol': 'hydration-protocol'
            }

        yaml_builder = ExperimentBuilder(yaml_script)
        yaml_builder._check_resume()  # check_resume should not raise exceptions
        yaml_builder.run_experiments()

        # The experiments folders are correctly named and positioned
        output_dir = yaml_builder._get_experiment_dir('')

        assert os.path.isdir(output_dir)
        for solvent in ['solvent1.nc', 'solvent2.nc']:
            solvent_path = os.path.join(output_dir, solvent)
            reporter = repex.Reporter(solvent_path, open_mode=None)
            assert reporter.storage_exists()
            del reporter
        assert os.path.isfile(os.path.join(output_dir, 'experiments.yaml'))
        assert os.path.isfile(os.path.join(output_dir, 'experiments.log'))

        # Analysis script is correct
        analysis_script_path = os.path.join(output_dir, 'analysis.yaml')
        with open(analysis_script_path, 'r') as f:
            assert yaml.load(f) == [['solvent1', 1], ['solvent2', -1]]

if __name__ == '__main__':
    test_run_solvation_experiment()<|MERGE_RESOLUTION|>--- conflicted
+++ resolved
@@ -26,13 +26,10 @@
 from nose.tools import assert_raises, assert_equal
 from nose.plugins.attrib import attr
 
-<<<<<<< HEAD
 from yank.experiment import *
-=======
-from yank.yamlbuild import *
 # silence the citations at a global level
 repex.ReplicaExchange._global_citation_silence = True
->>>>>>> e14490d6
+
 
 # ==============================================================================
 # Subroutines for testing
