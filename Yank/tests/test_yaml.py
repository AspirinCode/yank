#!/usr/bin/env python

# =============================================================================================
# MODULE DOCSTRING
# =============================================================================================

"""
Test YAML functions.

"""

# =============================================================================================
# GLOBAL IMPORTS
# =============================================================================================

import time
import shutil
import textwrap
import unittest
import tempfile
import itertools

import mdtraj
import numpy as np

from nose.tools import assert_raises, assert_equal
from nose.plugins.attrib import attr

from yank.experiment import *
# silence the citations at a global level
repex.ReplicaExchange._global_citation_silence = True


# ==============================================================================
# Subroutines for testing
# ==============================================================================

standard_protocol = """
        absolute-binding:
            complex:
                alchemical_path:
                    lambda_electrostatics: [1.0, 0.5, 0.0]
                    lambda_sterics: [1.0, 0.5, 0.0]
            solvent:
                alchemical_path:
                    lambda_electrostatics: [1.0, 0.5, 0.0]
                    lambda_sterics: [1.0, 0.5, 0.0]"""


def indent(str):
    """Put 4 extra spaces in front of every line."""
    return '\n    '.join(str.split('\n'))


def examples_paths():
    """Return the absolute path to the Yank examples relevant to tests."""
    data_dir = utils.get_data_filename(os.path.join('tests', 'data'))
    p_xylene_dir = os.path.join(data_dir, 'p-xylene-implicit')
    p_xylene_gro_dir = os.path.join(data_dir, 'p-xylene-gromacs-example')
    ben_tol_dir = os.path.join(data_dir, 'benzene-toluene-explicit')
    abl_imatinib_dir = os.path.join(data_dir, 'abl-imatinib-explicit')
    tol_dir = os.path.join(data_dir, 'toluene-explicit')

    paths = dict()
    paths['lysozyme'] = os.path.join(p_xylene_dir, '181L-pdbfixer.pdb')
    paths['p-xylene'] = os.path.join(p_xylene_dir, 'p-xylene.mol2')
    paths['benzene'] = os.path.join(ben_tol_dir, 'benzene.tripos.mol2')
    paths['toluene'] = os.path.join(ben_tol_dir, 'toluene.tripos.mol2')
    paths['abl'] = os.path.join(abl_imatinib_dir, '2HYY-pdbfixer.pdb')
    paths['imatinib'] = os.path.join(abl_imatinib_dir, 'STI02.mol2')
    paths['bentol-complex'] = [os.path.join(ben_tol_dir, 'complex.prmtop'),
                               os.path.join(ben_tol_dir, 'complex.inpcrd')]
    paths['bentol-solvent'] = [os.path.join(ben_tol_dir, 'solvent.prmtop'),
                               os.path.join(ben_tol_dir, 'solvent.inpcrd')]
    paths['pxylene-complex'] = [os.path.join(p_xylene_gro_dir, 'complex.top'),
                                os.path.join(p_xylene_gro_dir, 'complex.gro')]
    paths['pxylene-solvent'] = [os.path.join(p_xylene_gro_dir, 'solvent.top'),
                                os.path.join(p_xylene_gro_dir, 'solvent.gro')]
    paths['pxylene-gro-include'] = os.path.join(p_xylene_gro_dir, 'top')
    paths['toluene-solvent'] = [os.path.join(tol_dir, 'solvent.pdb'),
                                os.path.join(tol_dir, 'solvent.xml')]
    paths['toluene-vacuum'] = [os.path.join(tol_dir, 'vacuum.pdb'),
                               os.path.join(tol_dir, 'vacuum.xml')]
    return paths


def yank_load(script):
    """Shortcut to load a string YAML script with YankLoader."""
    return yaml.load(textwrap.dedent(script), Loader=YankLoader)


def get_template_script(output_dir='.'):
    """Return a YAML template script as a dict."""
    paths = examples_paths()
    template_script = """
    ---
    options:
        output_dir: {output_dir}
        number_of_iterations: 0
        temperature: 300*kelvin
        pressure: 1*atmosphere
        minimize: no
        verbose: no
        nsteps_per_iteration: 1
    molecules:
        benzene:
            filepath: {benzene_path}
            antechamber: {{charge_method: bcc}}
        benzene-epik0:
            filepath: {benzene_path}
            epik:
                select: 0
            antechamber: {{charge_method: bcc}}
        benzene-epikcustom:
            filepath: {benzene_path}
            epik:
                select: 0
                ph: 7.0
                tautomerize: yes
            antechamber: {{charge_method: bcc}}
        p-xylene:
            filepath: {pxylene_path}
            antechamber: {{charge_method: bcc}}
        p-xylene-name:
            name: p-xylene
            openeye: {{quacpac: am1-bcc}}
            antechamber: {{charge_method: null}}
        toluene:
            filepath: {toluene_path}
            antechamber: {{charge_method: bcc}}
        toluene-smiles:
            smiles: Cc1ccccc1
            antechamber: {{charge_method: bcc}}
        toluene-name:
            name: toluene
            antechamber: {{charge_method: bcc}}
        Abl:
            filepath: {abl_path}
        T4Lysozyme:
            filepath: {lysozyme_path}
    solvents:
        vacuum:
            nonbonded_method: NoCutoff
        GBSA-OBC2:
            nonbonded_method: NoCutoff
            implicit_solvent: OBC2
        PME:
            nonbonded_method: PME
            nonbonded_cutoff: 1*nanometer
            clearance: 10*angstroms
            positive_ion: Na+
            negative_ion: Cl-
    systems:
        explicit-system:
            receptor: benzene
            ligand: toluene
            solvent: PME
            leap:
                parameters: [oldff/leaprc.ff14SB, leaprc.gaff, frcmod.ionsjc_tip3p]
        implicit-system:
            receptor: T4Lysozyme
            ligand: p-xylene
            solvent: GBSA-OBC2
            leap:
                parameters: [oldff/leaprc.ff14SB, leaprc.gaff]
        hydration-system:
            solute: toluene
            solvent1: PME
            solvent2: vacuum
            leap:
                parameters: [leaprc.gaff, oldff/leaprc.ff14SB]
    protocols:
        absolute-binding:
            complex:
                alchemical_path:
                    lambda_electrostatics: [1.0, 0.5, 0.0]
                    lambda_sterics: [1.0, 0.5, 0.0]
            solvent:
                alchemical_path:
                    lambda_electrostatics: [1.0, 0.5, 0.0]
                    lambda_sterics: [1.0, 0.5, 0.0]
        hydration-protocol:
            solvent1:
                alchemical_path:
                    lambda_electrostatics: [1.0, 0.5, 0.0]
                    lambda_sterics: [1.0, 0.5, 0.0]
            solvent2:
                alchemical_path:
                    lambda_electrostatics: [1.0, 0.0]
                    lambda_sterics: [1.0, 1.0]
    experiments:
        system: explicit-system
        protocol: absolute-binding
    """.format(output_dir=output_dir, benzene_path=paths['benzene'],
               pxylene_path=paths['p-xylene'], toluene_path=paths['toluene'],
               abl_path=paths['abl'], lysozyme_path=paths['lysozyme'])

    return yank_load(template_script)


# ==============================================================================
# YAML parsing and validation
# ==============================================================================

def test_yaml_parsing():
    """Check that YAML file is parsed correctly."""

    # Parser handles no options
    yaml_content = """
    ---
    test: 2
    """
    exp_builder = ExperimentBuilder(textwrap.dedent(yaml_content))
    expected_n_options = (len(exp_builder.GENERAL_DEFAULT_OPTIONS) +
                          len(exp_builder.EXPERIMENT_DEFAULT_OPTIONS))
    assert len(exp_builder._options) == expected_n_options

    # Correct parsing
    yaml_content = """
    ---
    options:
        verbose: true
        resume_setup: true
        resume_simulation: true
        output_dir: /path/to/output/
        setup_dir: /path/to/output/setup/
        experiments_dir: /path/to/output/experiments/
        platform: CPU
        precision: mixed
        switch_experiment_interval: -2.0
        processes_per_experiment: 2
        switch_phase_interval: 32
        temperature: 300*kelvin
        pressure: null
        constraints: AllBonds
        hydrogen_mass: 2*amus
        randomize_ligand: yes
        randomize_ligand_sigma_multiplier: 1.0e-2
        randomize_ligand_close_cutoff: 1.5 * angstrom
        mc_displacement_sigma: 10.0 * angstroms
        anisotropic_dispersion_cutoff: null
        collision_rate: 5.0 / picosecond
        timestep: 2.0 * femtosecond
        nsteps_per_iteration: 2500
        number_of_iterations: 1000.999
        equilibration_timestep: 1.0 * femtosecond
        number_of_equilibration_iterations: 100
        minimize: False
        minimize_tolerance: 1.0 * kilojoules_per_mole / nanometers
        minimize_max_iterations: 0
        replica_mixing_scheme: swap-all
        annihilate_sterics: no
        annihilate_electrostatics: true
    """

<<<<<<< HEAD
    exp_builder = ExperimentBuilder(textwrap.dedent(yaml_content))
    assert len(exp_builder._options) == 33
=======
    yaml_builder = ExperimentBuilder(textwrap.dedent(yaml_content))
    assert len(yaml_builder.options) == 31
>>>>>>> 96ef1f74

    # Check correct types
    assert exp_builder._options['pressure'] is None
    assert exp_builder._options['constraints'] == openmm.app.AllBonds
    assert exp_builder._options['replica_mixing_scheme'] == 'swap-all'
    assert exp_builder._options['timestep'] == 2.0 * unit.femtoseconds
    assert exp_builder._options['randomize_ligand_sigma_multiplier'] == 1.0e-2
    assert exp_builder._options['nsteps_per_iteration'] == 2500
    assert type(exp_builder._options['nsteps_per_iteration']) is int
    assert exp_builder._options['number_of_iterations'] == 1000
    assert type(exp_builder._options['number_of_iterations']) is int
    assert exp_builder._options['minimize'] is False


def test_paths_properties():
    """Test that setup directory is updated correctly when changing output paths."""
    template_script = get_template_script(output_dir='output1')
    template_script['options']['setup_dir'] = 'setup1'
    exp_builder = ExperimentBuilder(template_script)

    # The database path is configured correctly.
    assert exp_builder._db.setup_dir == os.path.join('output1', 'setup1')

    # Updating paths also updates the database main directory.
    exp_builder.output_dir = 'output2'
    exp_builder.setup_dir = 'setup2'
    assert exp_builder._db.setup_dir == os.path.join('output2', 'setup2')


def test_validation_wrong_options():
    """YAML validation raises exception with wrong molecules."""
    options = [
        {'unknown_options': 3},
        {'minimize': 100}
    ]
    for option in options:
        yield assert_raises, YamlParseError, ExperimentBuilder._validate_options, option, True


def test_validation_correct_molecules():
    """Correct molecules YAML validation."""
    paths = examples_paths()
    molecules = [
        {'name': 'toluene', 'leap': {'parameters': 'leaprc.gaff'}},
        {'name': 'toluene', 'leap': {'parameters': ['leaprc.gaff', 'toluene.frcmod']}},
        {'name': 'p-xylene', 'antechamber': {'charge_method': 'bcc'}},
        {'smiles': 'Cc1ccccc1', 'openeye': {'quacpac': 'am1-bcc'},
            'antechamber': {'charge_method': None}},
        {'name': 'p-xylene', 'antechamber': {'charge_method': 'bcc'},
            'epik': {'ph': 7.6, 'ph_tolerance': 0.7, 'tautomerize': False, 'select': 0}},
        {'smiles': 'Cc1ccccc1', 'openeye': {'quacpac': 'am1-bcc'},
            'antechamber': {'charge_method': None}, 'epik': {'select': 1}},

        {'filepath': paths['abl']},
        {'filepath': paths['abl'], 'leap': {'parameters': 'leaprc.ff99SBildn'}},
        {'filepath': paths['abl'], 'leap': {'parameters': 'leaprc.ff99SBildn'}, 'select': 1},
        {'filepath': paths['abl'], 'select': 'all'},
        {'filepath': paths['toluene'], 'leap': {'parameters': 'leaprc.gaff'}},
        {'filepath': paths['benzene'], 'epik': {'select': 1, 'tautomerize': False}}
    ]
    for molecule in molecules:
        yield ExperimentBuilder._validate_molecules, {'mol': molecule}


def test_validation_wrong_molecules():
    """YAML validation raises exception with wrong molecules."""
    paths = examples_paths()
    paths['wrongformat'] = utils.get_data_filename(os.path.join('tests', 'data', 'README.md'))
    molecules = [
        {'antechamber': {'charge_method': 'bcc'}},
        {'filepath': paths['wrongformat']},
        {'name': 'p-xylene', 'antechamber': {'charge_method': 'bcc'}, 'unknown': 4},
        {'smiles': 'Cc1ccccc1', 'openeye': {'quacpac': 'am1-bcc'}},
        {'smiles': 'Cc1ccccc1', 'openeye': {'quacpac': 'invalid'},
            'antechamber': {'charge_method': None}},
        {'smiles': 'Cc1ccccc1', 'openeye': {'quacpac': 'am1-bcc'},
            'antechamber': {'charge_method': 'bcc'}},
        {'filepath': 'nonexistentfile.pdb', 'leap': {'parameters': 'leaprc.ff14SB'}},
        {'filepath': paths['toluene'], 'smiles': 'Cc1ccccc1'},
        {'filepath': paths['toluene'], 'strip_protons': True},
        {'filepath': paths['abl'], 'leap': {'parameters': 'oldff/leaprc.ff14SB'}, 'epik': {'select': 0}},
        {'name': 'toluene', 'epik': 0},
        {'name': 'toluene', 'epik': {'tautomerize': 6}},
        {'name': 'toluene', 'epik': {'extract_range': 1}},
        {'name': 'toluene', 'smiles': 'Cc1ccccc1'},
        {'name': 3},
        {'smiles': 'Cc1ccccc1', 'select': 1},
        {'name': 'Cc1ccccc1', 'select': 1},
        {'filepath': paths['abl'], 'leap': {'parameters': 'oldff/leaprc.ff14SB'}, 'select': 'notanoption'},
    ]
    for molecule in molecules:
        yield assert_raises, YamlParseError, ExperimentBuilder._validate_molecules, {'mol': molecule}


def test_validation_correct_solvents():
    """Correct solvents YAML validation."""
    solvents = [
        {'nonbonded_method': 'NoCutoff', 'nonbonded_cutoff': '3*nanometers'},
        {'nonbonded_method': 'PME', 'solvent_model': 'tip4pew'},
        {'nonbonded_method': 'PME', 'clearance': '3*angstroms'},
        {'nonbonded_method': 'PME'},
        {'nonbonded_method': 'NoCutoff', 'implicit_solvent': 'OBC2'},
        {'nonbonded_method': 'CutoffPeriodic', 'nonbonded_cutoff': '9*angstroms',
         'clearance': '9*angstroms', 'positive_ion': 'Na+', 'negative_ion': 'Cl-'},
        {'implicit_solvent': 'OBC2', 'implicit_solvent_salt_conc': '1.0*nanomolar'},
        {'nonbonded_method': 'PME', 'clearance': '3*angstroms', 'ewald_error_tolerance': 0.001},
    ]
    for solvent in solvents:
        yield ExperimentBuilder._validate_solvents, {'solv': solvent}


def test_validation_wrong_solvents():
    """YAML validation raises exception with wrong solvents."""
    solvents = [
        {'nonbonded_cutoff: 3*nanometers'},
        {'nonbonded_method': 'PME', 'solvent_model': 'unknown_solvent_model'},
        {'nonbonded_method': 'PME', 'clearance': '3*angstroms', 'implicit_solvent': 'OBC2'},
        {'nonbonded_method': 'NoCutoff', 'blabla': '3*nanometers'},
        {'nonbonded_method': 'NoCutoff', 'implicit_solvent': 'OBX2'},
        {'implicit_solvent': 'OBC2', 'implicit_solvent_salt_conc': '1.0*angstrom'}
    ]
    for solvent in solvents:
        yield assert_raises, YamlParseError, ExperimentBuilder._validate_solvents, {'solv': solvent}


def test_validation_correct_systems():
    """Correct systems YAML validation."""
    data_paths = examples_paths()
    exp_builder = ExperimentBuilder()
    basic_script = """
    ---
    molecules:
        rec: {{filepath: {}, leap: {{parameters: leaprc.ff14SB}}}}
        lig: {{name: lig, leap: {{parameters: leaprc.gaff}}}}
    solvents:
        solv: {{nonbonded_method: NoCutoff}}
        solv2: {{nonbonded_method: NoCutoff, implicit_solvent: OBC2}}
        solv3: {{nonbonded_method: PME, clearance: 10*angstroms}}
        solv4: {{nonbonded_method: PME}}
    """.format(data_paths['lysozyme'])
    basic_script = yaml.load(textwrap.dedent(basic_script))

    systems = [
        {'receptor': 'rec', 'ligand': 'lig', 'solvent': 'solv'},
        {'receptor': 'rec', 'ligand': 'lig', 'solvent': 'solv', 'pack': True},
        {'receptor': 'rec', 'ligand': 'lig', 'solvent': 'solv3',
            'leap': {'parameters': ['leaprc.gaff', 'leaprc.ff14SB']}},

        {'phase1_path': data_paths['bentol-complex'],
         'phase2_path': data_paths['bentol-solvent'],
         'ligand_dsl': 'resname BEN', 'solvent': 'solv'},
        {'phase1_path': data_paths['bentol-complex'],
         'phase2_path': data_paths['bentol-solvent'],
         'ligand_dsl': 'resname BEN', 'solvent': 'solv4'},
        {'phase1_path': data_paths['bentol-complex'],
         'phase2_path': data_paths['bentol-solvent'],
         'ligand_dsl': 'resname BEN', 'solvent1': 'solv3',
         'solvent2': 'solv2'},

        {'phase1_path': data_paths['pxylene-complex'],
         'phase2_path': data_paths['pxylene-solvent'],
         'ligand_dsl': 'resname p-xylene', 'solvent': 'solv',
         'gromacs_include_dir': data_paths['pxylene-gro-include']},
        {'phase1_path': data_paths['pxylene-complex'],
         'phase2_path': data_paths['pxylene-solvent'],
         'ligand_dsl': 'resname p-xylene', 'solvent': 'solv'},

        {'phase1_path': data_paths['toluene-solvent'],
         'phase2_path': data_paths['toluene-vacuum'],
         'ligand_dsl': 'resname TOL'},
        {'phase1_path': data_paths['toluene-solvent'],
         'phase2_path': data_paths['toluene-vacuum'],
         'ligand_dsl': 'resname TOL', 'solvent_dsl': 'not resname TOL'},

        {'solute': 'lig', 'solvent1': 'solv', 'solvent2': 'solv'},
        {'solute': 'lig', 'solvent1': 'solv', 'solvent2': 'solv',
            'leap': {'parameters': 'leaprc.gaff'}}
    ]
    for system in systems:
        modified_script = basic_script.copy()
        modified_script['systems'] = {'sys': system}
        yield exp_builder.parse, modified_script


def test_validation_wrong_systems():
    """YAML validation raises exception with wrong experiments specification."""
    data_paths = examples_paths()
    exp_builder = ExperimentBuilder()
    basic_script = """
    ---
    molecules:
        rec: {{filepath: {}, leap: {{parameters: oldff/leaprc.ff14SB}}}}
        lig: {{name: lig, leap: {{parameters: leaprc.gaff}}}}
    solvents:
        solv: {{nonbonded_method: NoCutoff}}
        solv2: {{nonbonded_method: NoCutoff, implicit_solvent: OBC2}}
        solv3: {{nonbonded_method: PME, clearance: 10*angstroms}}
        solv4: {{nonbonded_method: PME}}
    """.format(data_paths['lysozyme'])
    basic_script = yaml.load(textwrap.dedent(basic_script))

    systems = [
        {'receptor': 'rec', 'ligand': 'lig'},
        {'receptor': 'rec', 'ligand': 1, 'solvent': 'solv'},
        {'receptor': 'rec', 'ligand': 'lig', 'solvent': ['solv', 'solv']},
        {'receptor': 'rec', 'ligand': 'lig', 'solvent': 'unknown'},
        {'receptor': 'rec', 'ligand': 'lig', 'solvent': 'solv4',
            'leap': {'parameters': ['leaprc.gaff', 'leaprc.ff14SB']}},
        {'receptor': 'rec', 'ligand': 'lig', 'solvent': 'solv3',
            'parameters': 'leaprc.ff14SB'},

        {'phase1_path': data_paths['bentol-complex'][0],
         'phase2_path': data_paths['bentol-solvent'],
         'ligand_dsl': 'resname BEN', 'solvent': 'solv'},
        {'phase1_path': ['nonexistingpath.prmtop', 'nonexistingpath.inpcrd'],
         'phase2_path': data_paths['bentol-solvent'],
         'ligand_dsl': 'resname BEN', 'solvent': 'solv'},
        {'phase1_path': data_paths['bentol-complex'],
         'phase2_path': data_paths['bentol-solvent'],
         'ligand_dsl': 3.4, 'solvent': 'solv'},
        {'phase1_path': data_paths['bentol-complex'],
         'phase2_path': data_paths['bentol-solvent'],
         'ligand_dsl': 'resname BEN', 'solvent1': 'unknown',
         'solvent2': 'solv2'},

        {'phase1_path': data_paths['bentol-complex'],
         'phase2_path': data_paths['pxylene-solvent'],
         'ligand_dsl': 'resname p-xylene', 'solvent': 'solv',
         'gromacs_include_dir': data_paths['pxylene-gro-include']},

        {'phase1_path': data_paths['toluene-solvent'],
         'phase2_path': data_paths['toluene-vacuum'],
         'ligand_dsl': 'resname TOL', 'solvent': 'cantbespecified'},

        {'receptor': 'rec', 'solute': 'lig', 'solvent1': 'solv', 'solvent2': 'solv'},
        {'ligand': 'lig', 'solute': 'lig', 'solvent1': 'solv', 'solvent2': 'solv'},
        {'solute': 'lig', 'solvent1': 'solv', 'solvent2': 'solv', 'leap': 'leaprc.gaff'}
    ]
    for system in systems:
        modified_script = basic_script.copy()
        modified_script['systems'] = {'sys': system}
        yield assert_raises, YamlParseError, exp_builder.parse, modified_script


def test_order_phases():
    """YankLoader preserves protocol phase order."""
    yaml_content_template = """
    ---
    absolute-binding:
        {}:
            alchemical_path:
                lambda_electrostatics: [1.0, 0.5, 0.0]
                lambda_sterics: [1.0, 0.5, 0.0]
        {}:
            alchemical_path:
                lambda_electrostatics: [1.0, 0.5, 0.0]
                lambda_sterics: [1.0, 0.5, 0.0]
        {}:
            alchemical_path:
                lambda_electrostatics: [1.0, 0.5, 0.0]
                lambda_sterics: [1.0, 0.5, 0.0]"""

    # Find order of phases for which normal parsing is not ordered or the test is useless
    for ordered_phases in itertools.permutations(['athirdphase', 'complex', 'solvent']):
        yaml_content = yaml_content_template.format(*ordered_phases)
        parsed = yaml.load(textwrap.dedent(yaml_content))
        if tuple(parsed['absolute-binding'].keys()) != ordered_phases:
            break

    # Insert !Ordered tag
    yaml_content = yaml_content.replace('binding:', 'binding: !Ordered')
    parsed = yank_load(yaml_content)
    assert tuple(parsed['absolute-binding'].keys()) == ordered_phases


def test_validation_correct_protocols():
    """Correct protocols YAML validation."""
    basic_protocol = yank_load(standard_protocol)

    # Alchemical paths
    protocols = [
        {'lambda_electrostatics': [1.0, 0.5, 0.0], 'lambda_sterics': [1.0, 0.5, 0.0]},
        {'lambda_electrostatics': [1.0, 0.5, 0.0], 'lambda_sterics': [1.0, 0.5, 0.0],
         'lambda_torsions': [1.0, 0.5, 0.0], 'lambda_angles': [1.0, 0.5, 0.0]},
        {'lambda_electrostatics': [1.0, 0.5, 0.0], 'lambda_sterics': [1.0, 0.5, 0.0],
         'temperature': ['300*kelvin', '340*kelvin', '300*kelvin']},
        'auto',
    ]
    for protocol in protocols:
        modified_protocol = copy.deepcopy(basic_protocol)
        modified_protocol['absolute-binding']['complex']['alchemical_path'] = protocol
        yield ExperimentBuilder._validate_protocols, modified_protocol

    # Phases
    alchemical_path = copy.deepcopy(basic_protocol['absolute-binding']['complex'])
    protocols = [
        {'complex': alchemical_path, 'solvent': alchemical_path},
        {'complex': alchemical_path, 'solvent': {'alchemical_path': 'auto'}},
        {'my-complex': alchemical_path, 'my-solvent': alchemical_path},
        {'solvent1': alchemical_path, 'solvent2': alchemical_path},
        {'solvent1variant': alchemical_path, 'solvent2variant': alchemical_path},
        collections.OrderedDict([('a', alchemical_path), ('z', alchemical_path)]),
        collections.OrderedDict([('z', alchemical_path), ('a', alchemical_path)])
    ]
    for protocol in protocols:
        modified_protocol = copy.deepcopy(basic_protocol)
        modified_protocol['absolute-binding'] = protocol
        yield ExperimentBuilder._validate_protocols, modified_protocol
        sorted_protocol = ExperimentBuilder._validate_protocols(modified_protocol)['absolute-binding']
        if isinstance(protocol, collections.OrderedDict):
            assert sorted_protocol.keys() == protocol.keys()
        else:
            assert isinstance(sorted_protocol, collections.OrderedDict)
            first_phase = next(iter(sorted_protocol.keys()))  # py2/3 compatible
            assert 'complex' in first_phase or 'solvent1' in first_phase


def test_validation_wrong_protocols():
    """YAML validation raises exception with wrong alchemical protocols."""
    basic_protocol = yank_load(standard_protocol)

    # Alchemical paths
    protocols = [
        {'lambda_electrostatics': [1.0, 0.5, 0.0]},
        {'lambda_electrostatics': [1.0, 0.5, 0.0], 'lambda_sterics': [1.0, 0.5, 'wrong!']},
        {'lambda_electrostatics': [1.0, 0.5, 0.0], 'lambda_sterics': [1.0, 0.5, 11000.0]},
        {'lambda_electrostatics': [1.0, 0.5, 0.0], 'lambda_sterics': [1.0, 0.5, -0.5]},
        {'lambda_electrostatics': [1.0, 0.5, 0.0], 'lambda_sterics': 0.0},
        {'lambda_electrostatics': [1.0, 0.5, 0.0], 'lambda_sterics': [1.0, 0.5, 0.0], 3: 2}
    ]
    for protocol in protocols:
        modified_protocol = copy.deepcopy(basic_protocol)
        modified_protocol['absolute-binding']['complex']['alchemical_path'] = protocol
        yield assert_raises, YamlParseError, ExperimentBuilder._validate_protocols, modified_protocol

    # Phases
    alchemical_path = copy.deepcopy(basic_protocol['absolute-binding']['complex'])
    protocols = [
        {'complex': alchemical_path},
        {2: alchemical_path, 'solvent': alchemical_path},
        {'complex': alchemical_path, 'solvent': alchemical_path, 'thirdphase': alchemical_path},
        {'my-complex-solvent': alchemical_path, 'my-solvent': alchemical_path},
        {'my-complex': alchemical_path, 'my-complex-solvent': alchemical_path},
        {'my-complex': alchemical_path, 'my-complex': alchemical_path},
        {'complex': alchemical_path, 'solvent1': alchemical_path, 'solvent2': alchemical_path},
        {'my-phase1': alchemical_path, 'my-phase2': alchemical_path},
        collections.OrderedDict([('my-phase1', alchemical_path), ('my-phase2', alchemical_path),
                                 ('my-phase3', alchemical_path)])
    ]
    for protocol in protocols:
        modified_protocol = copy.deepcopy(basic_protocol)
        modified_protocol['absolute-binding'] = protocol
        yield assert_raises, YamlParseError, ExperimentBuilder._validate_protocols, modified_protocol


def test_validation_correct_experiments():
    """YAML validation raises exception with wrong experiments specification."""
    exp_builder = ExperimentBuilder()
    basic_script = """
    ---
    molecules:
        rec: {{filepath: {}, leap: {{parameters: oldff/leaprc.ff14SB}}}}
        lig: {{name: lig, leap: {{parameters: leaprc.gaff}}}}
    solvents:
        solv: {{nonbonded_method: NoCutoff}}
    systems:
        sys: {{receptor: rec, ligand: lig, solvent: solv}}
    protocols:{}
    """.format(examples_paths()['lysozyme'], standard_protocol)
    basic_script = yank_load(basic_script)

    experiments = [
        {'system': 'sys', 'protocol': 'absolute-binding'},
        {'system': 'sys', 'protocol': 'absolute-binding', 'restraint': {'type': 'Harmonic'}},
        {'system': 'sys', 'protocol': 'absolute-binding', 'restraint': {'type': None}},
        {'system': 'sys', 'protocol': 'absolute-binding', 'restraint': {
            'type': 'Harmonic', 'spring_constant': '8*kilojoule_per_mole/nanometers**2'}},
        {'system': 'sys', 'protocol': 'absolute-binding', 'restraint': {
            'type': 'FlatBottom', 'well_radius': '5.2*nanometers', 'restrained_receptor_atom': 1644}},
        {'system': 'sys', 'protocol': 'absolute-binding', 'restraint': {
            'type': 'Boresch', 'restrained_atoms': [1335, 1339, 1397, 2609, 2607, 2606],
            'K_r': '20.0*kilocalories_per_mole/angstrom**2', 'r_aA0': '0.35*nanometer'}},
    ]
    for experiment in experiments:
        modified_script = basic_script.copy()
        modified_script['experiments'] = experiment
        yield exp_builder.parse, modified_script


def test_validation_wrong_experiments():
    """YAML validation raises exception with wrong experiments specification."""
    exp_builder = ExperimentBuilder()
    basic_script = """
    ---
    molecules:
        rec: {{filepath: {}, leap: {{parameters: oldff/leaprc.ff14SB}}}}
        lig: {{name: lig, leap: {{parameters: leaprc.gaff}}}}
    solvents:
        solv: {{nonbonded_method: NoCutoff}}
    systems:
        sys: {{receptor: rec, ligand: lig, solvent: solv}}
    protocols:{}
    """.format(examples_paths()['lysozyme'], standard_protocol)
    basic_script = yank_load(basic_script)

    experiments = [
        {'system': 'unknownsys', 'protocol': 'absolute-binding'},
        {'system': 'sys', 'protocol': 'unknownprotocol'},
        {'system': 'sys'},
        {'protocol': 'absolute-binding'}
    ]
    for experiment in experiments:
        modified_script = basic_script.copy()
        modified_script['experiments'] = experiment
        yield assert_raises, YamlParseError, exp_builder.parse, modified_script


# ==============================================================================
# Molecules pipeline
# ==============================================================================

def test_yaml_mol2_antechamber():
    """Test antechamber setup of molecule files."""
    with mmtools.utils.temporary_directory() as tmp_dir:
        yaml_content = get_template_script(tmp_dir)
        exp_builder = ExperimentBuilder(yaml_content)
        exp_builder._db._setup_molecules('benzene')

        output_dir = exp_builder._db.get_molecule_dir('benzene')
        gaff_path = os.path.join(output_dir, 'benzene.gaff.mol2')
        frcmod_path = os.path.join(output_dir, 'benzene.frcmod')

        # Get last modified time
        last_touched_gaff = os.stat(gaff_path).st_mtime
        last_touched_frcmod = os.stat(frcmod_path).st_mtime

        # Check that output files have been created
        assert os.path.exists(gaff_path)
        assert os.path.exists(frcmod_path)
        assert os.path.getsize(gaff_path) > 0
        assert os.path.getsize(frcmod_path) > 0

        # Check that setup_molecules do not recreate molecule files
        time.sleep(0.5)  # st_mtime doesn't have much precision
        exp_builder._db._setup_molecules('benzene')
        assert last_touched_gaff == os.stat(gaff_path).st_mtime
        assert last_touched_frcmod == os.stat(frcmod_path).st_mtime


@unittest.skipIf(not utils.is_openeye_installed(), 'This test requires OpenEye installed.')
def test_setup_name_smiles_openeye_charges():
    """Setup molecule from name and SMILES with openeye charges and gaff."""
    with mmtools.utils.temporary_directory() as tmp_dir:
        molecules_ids = ['toluene-smiles', 'p-xylene-name']
        yaml_content = get_template_script(tmp_dir)
        exp_builder = ExperimentBuilder(yaml_content)
        exp_builder._db._setup_molecules(*molecules_ids)

        for mol in molecules_ids:
            output_dir = exp_builder._db.get_molecule_dir(mol)
            output_basepath = os.path.join(output_dir, mol)

            # Check that all the files have been created
            assert os.path.exists(output_basepath + '.mol2')
            assert os.path.exists(output_basepath + '.gaff.mol2')
            assert os.path.exists(output_basepath + '.frcmod')
            assert os.path.getsize(output_basepath + '.mol2') > 0
            assert os.path.getsize(output_basepath + '.gaff.mol2') > 0
            assert os.path.getsize(output_basepath + '.frcmod') > 0

            atoms_frame, _ = mdtraj.formats.mol2.mol2_to_dataframes(output_basepath + '.mol2')
            input_charges = atoms_frame['charge']
            atoms_frame, _ = mdtraj.formats.mol2.mol2_to_dataframes(output_basepath + '.gaff.mol2')
            output_charges = atoms_frame['charge']

            # With openeye:am1bcc charges, the final charges should be unaltered
            if mol == 'p-xylene-name':
                assert input_charges.equals(output_charges)
            else:  # With antechamber, sqm should alter the charges a little
                assert not input_charges.equals(output_charges)

        # Check that molecules are resumed correctly
        exp_builder = ExperimentBuilder(yaml_content)
        exp_builder._db._setup_molecules(*molecules_ids)


@unittest.skipIf(not utils.is_openeye_installed(), 'This test requires OpenEye installed.')
def test_clashing_atoms():
    """Check that clashing atoms are resolved."""
    benzene_path = examples_paths()['benzene']
    toluene_path = examples_paths()['toluene']
    with mmtools.utils.temporary_directory() as tmp_dir:
        yaml_content = get_template_script(tmp_dir)
        system_id = 'explicit-system'
        system_description = yaml_content['systems'][system_id]
        system_description['pack'] = True
        system_description['solvent'] = utils.CombinatorialLeaf(['vacuum', 'PME'])

        # Sanity check: at the beginning molecules clash
        toluene_pos = utils.get_oe_mol_positions(utils.read_oe_molecule(toluene_path))
        benzene_pos = utils.get_oe_mol_positions(utils.read_oe_molecule(benzene_path))
        assert pipeline.compute_min_dist(toluene_pos, benzene_pos) < pipeline.SetupDatabase.CLASH_THRESHOLD

        exp_builder = ExperimentBuilder(yaml_content)

        for system_id in [system_id + '_vacuum', system_id + '_PME']:
            system_dir = os.path.dirname(
                exp_builder._db.get_system(system_id)[0].position_path)

            # Get positions of molecules in the final system
            prmtop = openmm.app.AmberPrmtopFile(os.path.join(system_dir, 'complex.prmtop'))
            inpcrd = openmm.app.AmberInpcrdFile(os.path.join(system_dir, 'complex.inpcrd'))
            positions = inpcrd.getPositions(asNumpy=True).value_in_unit(unit.angstrom)
            topography = Topography(prmtop.topology, ligand_atoms='resname TOL')
            benzene_pos2 = positions.take(topography.receptor_atoms, axis=0)
            toluene_pos2 = positions.take(topography.ligand_atoms, axis=0)
            # atom_indices = pipeline.find_components(prmtop.createSystem(), prmtop.topology, 'resname TOL')
            # benzene_pos2 = positions.take(atom_indices['receptor'], axis=0)
            # toluene_pos2 = positions.take(atom_indices['ligand'], axis=0)

            # Test that clashes are resolved in the system
            min_dist, max_dist = pipeline.compute_min_max_dist(toluene_pos2, benzene_pos2)
            assert min_dist >= pipeline.SetupDatabase.CLASH_THRESHOLD

            # For solvent we check that molecule is within the box
            if system_id == system_id + '_PME':
                assert max_dist <= yaml_content['solvents']['PME']['clearance']


@unittest.skipIf(not moltools.schrodinger.is_schrodinger_suite_installed(),
                 "This test requires Schrodinger's suite")
def test_epik_enumeration():
    """Test epik protonation state enumeration."""
    with mmtools.utils.temporary_directory() as tmp_dir:
        yaml_content = get_template_script(tmp_dir)
        exp_builder = ExperimentBuilder(yaml_content)
        mol_ids = ['benzene-epik0', 'benzene-epikcustom']
        exp_builder._db._setup_molecules(*mol_ids)

        for mol_id in mol_ids:
            output_dir = exp_builder._db.get_molecule_dir(mol_id)
            output_basename = os.path.join(output_dir, mol_id + '-epik.')
            assert os.path.exists(output_basename + 'mol2')
            assert os.path.getsize(output_basename + 'mol2') > 0
            assert os.path.exists(output_basename + 'sdf')
            assert os.path.getsize(output_basename + 'sdf') > 0


def test_strip_protons():
    """Test that protons are stripped correctly for tleap."""
    mol_id = 'Abl'
    abl_path = examples_paths()['abl']
    with mmtools.utils.temporary_directory() as tmp_dir:
        # Safety check: protein must have protons
        has_hydrogen = False
        with open(abl_path, 'r') as f:
            for line in f:
                if line[:6] == 'ATOM  ' and (line[12] == 'H' or line[13] == 'H'):
                    has_hydrogen = True
                    break
        assert has_hydrogen

        yaml_content = get_template_script(tmp_dir)
        exp_builder = ExperimentBuilder(yaml_content)
        output_dir = exp_builder._db.get_molecule_dir(mol_id)
        output_path = os.path.join(output_dir, 'Abl.pdb')

        # We haven't set the strip_protons options, so this shouldn't do anything
        exp_builder._db._setup_molecules(mol_id)
        assert not os.path.exists(output_path)

        # Now we set the strip_protons options and repeat
        exp_builder._db.molecules[mol_id]['strip_protons'] = True
        exp_builder._db._setup_molecules(mol_id)
        assert os.path.exists(output_path)
        assert os.path.getsize(output_path) > 0

        # The new pdb does not have hydrogen atoms
        has_hydrogen = False
        with open(output_path, 'r') as f:
            for line in f:
                if line[:6] == 'ATOM  ' and (line[12] == 'H' or line[13] == 'H'):
                    has_hydrogen = True
                    break
        assert not has_hydrogen


# ==============================================================================
# Combinatorial expansion
# ==============================================================================

class TestMultiMoleculeFiles(object):

    @classmethod
    def setup_class(cls):
        """Create a 2-frame PDB file in pdb_path. The second frame has same positions
        of the first one but with inversed z-coordinate."""
        # Creating a temporary directory and generating paths for output files
        cls.tmp_dir = tempfile.mkdtemp()
        cls.pdb_path = os.path.join(cls.tmp_dir, 'multipdb.pdb')
        cls.smiles_path = os.path.join(cls.tmp_dir, 'multismiles.smiles')
        cls.sdf_path = os.path.join(cls.tmp_dir, 'multisdf.sdf')
        cls.mol2_path = os.path.join(cls.tmp_dir, 'multimol2.mol2')

        # Rotation matrix to invert z-coordinate, i.e. flip molecule w.r.t. x-y plane
        rot = np.array([[1, 0, 0], [0, 1, 0], [0, 0, -1]])

        # Create 2-frame PDB file. First frame is lysozyme, second is lysozyme with inverted z
        lysozyme_path = examples_paths()['lysozyme']
        lysozyme = PDBFile(lysozyme_path)

        # Rotate positions to invert z for the second frame
        symmetric_pos = lysozyme.getPositions(asNumpy=True).value_in_unit(unit.angstrom)
        symmetric_pos = symmetric_pos.dot(rot) * unit.angstrom

        with open(cls.pdb_path, 'w') as f:
            PDBFile.writeHeader(lysozyme.topology, file=f)
            PDBFile.writeModel(lysozyme.topology, lysozyme.positions, file=f, modelIndex=0)
            PDBFile.writeModel(lysozyme.topology, symmetric_pos, file=f, modelIndex=1)

        # Create 2-molecule SMILES file
        with open(cls.smiles_path, 'w') as f:
            f.write('# comment\n')
            f.write('benzene,c1ccccc1\n')
            f.write('toluene,Cc1ccccc1\n')

        # Create 2-molecule sdf and mol2 with OpenEye
        if utils.is_openeye_installed():
            from openeye import oechem
            oe_benzene = utils.read_oe_molecule(examples_paths()['benzene'])
            oe_benzene_pos = utils.get_oe_mol_positions(oe_benzene).dot(rot)
            oe_benzene.NewConf(oechem.OEFloatArray(oe_benzene_pos.flatten()))

            # Save 2-conformer benzene in sdf and mol2 format
            utils.write_oe_molecule(oe_benzene, cls.sdf_path)
            utils.write_oe_molecule(oe_benzene, cls.mol2_path, mol2_resname='MOL')

    @classmethod
    def teardown_class(cls):
        shutil.rmtree(cls.tmp_dir)

    @unittest.skipIf(not utils.is_openeye_installed(), 'This test requires OpenEye installed.')
    def test_expand_molecules(self):
        """Check that combinatorial molecules are handled correctly."""
        yaml_content = """
        ---
        molecules:
            rec:
                filepath: !Combinatorial [{}, {}]
                leap: {{parameters: oldff/leaprc.ff14SB}}
            lig:
                name: !Combinatorial [iupac1, iupac2]
                leap: {{parameters: leaprc.gaff}}
                epik:
                    select: !Combinatorial [0, 2]
            multi:
                filepath: {}
                leap: {{parameters: oldff/leaprc.ff14SB}}
                select: all
            smiles:
                filepath: {}
                leap: {{parameters: leaprc.gaff}}
                select: all
            sdf:
                filepath: {}
                leap: {{parameters: leaprc.gaff}}
                select: all
            mol2:
                filepath: {}
                leap: {{parameters: leaprc.gaff}}
                select: all
        solvents:
            solv1:
                nonbonded_method: NoCutoff
            solv2:
                nonbonded_method: PME
                nonbonded_cutoff: 1*nanometer
                clearance: 10*angstroms
        protocols:{}
        systems:
            sys:
                receptor: !Combinatorial [rec, multi]
                ligand: lig
                solvent: !Combinatorial [solv1, solv2]
        experiments:
            system: sys
            protocol: absolute-binding
        """.format(self.sdf_path, self.mol2_path, self.pdb_path,
                   self.smiles_path, self.sdf_path, self.mol2_path,
                   indent(indent(standard_protocol)))
        yaml_content = textwrap.dedent(yaml_content)

        expected_content = """
        ---
        molecules:
            rec_multisdf:
                filepath: {}
                leap: {{parameters: oldff/leaprc.ff14SB}}
            rec_multimol2:
                filepath: {}
                leap: {{parameters: oldff/leaprc.ff14SB}}
            lig_0_iupac1:
                name: iupac1
                leap: {{parameters: leaprc.gaff}}
                epik: {{select: 0}}
            lig_2_iupac1:
                name: iupac1
                leap: {{parameters: leaprc.gaff}}
                epik: {{select: 2}}
            lig_0_iupac2:
                name: iupac2
                leap: {{parameters: leaprc.gaff}}
                epik: {{select: 0}}
            lig_2_iupac2:
                name: iupac2
                leap: {{parameters: leaprc.gaff}}
                epik: {{select: 2}}
            multi_0:
                filepath: {}
                leap: {{parameters: oldff/leaprc.ff14SB}}
                select: 0
            multi_1:
                filepath: {}
                leap: {{parameters: oldff/leaprc.ff14SB}}
                select: 1
            smiles_0:
                filepath: {}
                leap: {{parameters: leaprc.gaff}}
                select: 0
            smiles_1:
                filepath: {}
                leap: {{parameters: leaprc.gaff}}
                select: 1
            sdf_0:
                filepath: {}
                leap: {{parameters: leaprc.gaff}}
                select: 0
            sdf_1:
                filepath: {}
                leap: {{parameters: leaprc.gaff}}
                select: 1
            mol2_0:
                filepath: {}
                leap: {{parameters: leaprc.gaff}}
                select: 0
            mol2_1:
                filepath: {}
                leap: {{parameters: leaprc.gaff}}
                select: 1
        solvents:
            solv1:
                nonbonded_method: NoCutoff
            solv2:
                nonbonded_method: PME
                nonbonded_cutoff: 1*nanometer
                clearance: 10*angstroms
        protocols:{}
        systems:
            sys:
                receptor: !Combinatorial [rec_multimol2, rec_multisdf, multi_0, multi_1]
                ligand: !Combinatorial [lig_0_iupac1, lig_0_iupac2, lig_2_iupac1, lig_2_iupac2]
                solvent: !Combinatorial [solv1, solv2]
        experiments:
            system: sys
            protocol: absolute-binding
        """.format(self.sdf_path, self.mol2_path, self.pdb_path, self.pdb_path,
                   self.smiles_path, self.smiles_path, self.sdf_path, self.sdf_path,
                   self.mol2_path, self.mol2_path, indent(standard_protocol))
        expected_content = textwrap.dedent(expected_content)

        raw = yank_load(yaml_content)
        expanded = ExperimentBuilder(yaml_content)._expand_molecules(raw)
        expected = yank_load(expected_content)
        assert expanded == expected, 'Expected:\n{}\n\nExpanded:\n{}'.format(
            expected['systems'], expanded['systems'])

    def test_select_pdb_conformation(self):
        """Check that frame selection in multi-model PDB files works."""
        with mmtools.utils.temporary_directory() as tmp_dir:
            yaml_content = """
            ---
            options:
                output_dir: {}
                setup_dir: .
            molecules:
                selected:
                    filepath: {}
                    leap: {{parameters: oldff/leaprc.ff14SB}}
                    select: 1
            """.format(tmp_dir, self.pdb_path)
            yaml_content = textwrap.dedent(yaml_content)
            exp_builder = ExperimentBuilder(yaml_content)

            # The molecule now is neither set up nor processed
            is_setup, is_processed = exp_builder._db.is_molecule_setup('selected')
            assert is_setup is False
            assert is_processed is False

            # The setup of the molecule must isolate the frame in a single-frame PDB
            exp_builder._db._setup_molecules('selected')
            selected_pdb_path = os.path.join(tmp_dir, pipeline.SetupDatabase.MOLECULES_DIR,
                                             'selected', 'selected.pdb')
            assert os.path.exists(os.path.join(selected_pdb_path))
            assert os.path.getsize(os.path.join(selected_pdb_path)) > 0

            # The positions must be the ones of the second frame
            selected_pdb = PDBFile(selected_pdb_path)
            selected_pos = selected_pdb.getPositions(asNumpy=True)
            second_pos = PDBFile(self.pdb_path).getPositions(asNumpy=True, frame=1)
            assert selected_pdb.getNumFrames() == 1
            assert (selected_pos == second_pos).all()

            # The description of the molecule is now updated
            assert os.path.normpath(exp_builder._db.molecules['selected']['filepath']) == selected_pdb_path

            # The molecule now both set up and processed
            is_setup, is_processed = exp_builder._db.is_molecule_setup('selected')
            assert is_setup is True
            assert is_processed is True

            # A new instance of ExperimentBuilder is able to resume with correct molecule
            exp_builder = ExperimentBuilder(yaml_content)
            is_setup, is_processed = exp_builder._db.is_molecule_setup('selected')
            assert is_setup is True
            assert is_processed is True

    @unittest.skipIf(not utils.is_openeye_installed(), 'This test requires OpenEye installed.')
    def test_setup_smiles(self):
        """Check that setup molecule from SMILES files works."""
        from openeye.oechem import OEMolToSmiles

        with mmtools.utils.temporary_directory() as tmp_dir:
            yaml_content = """
            ---
            options:
                output_dir: {}
                setup_dir: .
            molecules:
                take-first:
                    filepath: {}
                    antechamber: {{charge_method: bcc}}
                    leap: {{parameters: leaprc.gaff}}
                select-second:
                    filepath: {}
                    antechamber: {{charge_method: bcc}}
                    leap: {{parameters: leaprc.gaff}}
                    select: 1
            """.format(tmp_dir, self.smiles_path, self.smiles_path)
            yaml_content = textwrap.dedent(yaml_content)
            exp_builder = ExperimentBuilder(yaml_content)

            for i, mol_id in enumerate(['take-first', 'select-second']):
                # The molecule now is neither set up nor processed
                is_setup, is_processed = exp_builder._db.is_molecule_setup(mol_id)
                assert is_setup is False
                assert is_processed is False

                # The single SMILES has been converted to mol2 file
                exp_builder._db._setup_molecules(mol_id)
                mol2_path = os.path.join(tmp_dir, pipeline.SetupDatabase.MOLECULES_DIR, mol_id, mol_id + '.mol2')
                assert os.path.exists(os.path.join(mol2_path))
                assert os.path.getsize(os.path.join(mol2_path)) > 0

                # The mol2 represents the right molecule
                csv_smiles_str = pipeline.read_csv_lines(self.smiles_path, lines=i).strip().split(',')[1]
                mol2_smiles_str = OEMolToSmiles(utils.read_oe_molecule(mol2_path))
                assert mol2_smiles_str == csv_smiles_str

                # The molecule now both set up and processed
                is_setup, is_processed = exp_builder._db.is_molecule_setup(mol_id)
                assert is_setup is True
                assert is_processed is True

                # A new instance of ExperimentBuilder is able to resume with correct molecule
                exp_builder = ExperimentBuilder(yaml_content)
                is_setup, is_processed = exp_builder._db.is_molecule_setup(mol_id)
                assert is_setup is True
                assert is_processed is True

    @unittest.skipIf(not utils.is_openeye_installed(), 'This test requires OpenEye installed.')
    def test_select_sdf_mol2(self):
        """Check that selection in sdf and mol2 files works."""
        with mmtools.utils.temporary_directory() as tmp_dir:
            yaml_content = """
            ---
            options:
                output_dir: {}
                setup_dir: .
            molecules:
                sdf_0:
                    filepath: {}
                    antechamber: {{charge_method: bcc}}
                    leap: {{parameters: leaprc.gaff}}
                    select: 0
                sdf_1:
                    filepath: {}
                    antechamber: {{charge_method: bcc}}
                    leap: {{parameters: leaprc.gaff}}
                    select: 1
                mol2_0:
                    filepath: {}
                    antechamber: {{charge_method: bcc}}
                    leap: {{parameters: leaprc.gaff}}
                    select: 0
                mol2_1:
                    filepath: {}
                    antechamber: {{charge_method: bcc}}
                    leap: {{parameters: leaprc.gaff}}
                    select: 1
            """.format(tmp_dir, self.sdf_path, self.sdf_path, self.mol2_path, self.mol2_path)
            yaml_content = textwrap.dedent(yaml_content)
            exp_builder = ExperimentBuilder(yaml_content)

            for extension in ['sdf', 'mol2']:
                multi_path = getattr(self, extension + '_path')
                for model_idx in [0, 1]:
                    mol_id = extension + '_' + str(model_idx)

                    # The molecule now is neither set up nor processed
                    is_setup, is_processed = exp_builder._db.is_molecule_setup(mol_id)
                    assert is_setup is False
                    assert is_processed is False

                    exp_builder._db._setup_molecules(mol_id)

                    # The setup of the molecule must isolate the frame in a single-frame PDB
                    single_mol_path = os.path.join(tmp_dir, pipeline.SetupDatabase.MOLECULES_DIR,
                                                   mol_id, mol_id + '.' + extension)
                    assert os.path.exists(os.path.join(single_mol_path))
                    assert os.path.getsize(os.path.join(single_mol_path)) > 0
                    if extension == 'mol2':
                        # OpenEye loses the resname when writing a mol2 file.
                        mol2_file = utils.Mol2File(single_mol_path)
                        assert len(mol2_file.resnames) == 1
                        assert mol2_file.resname != '<0>'

                    # sdf files must be converted to mol2 to be fed to antechamber
                    if extension == 'sdf':
                        single_mol_path = os.path.join(tmp_dir, pipeline.SetupDatabase.MOLECULES_DIR,
                                                       mol_id, mol_id + '.mol2')
                        assert os.path.exists(os.path.join(single_mol_path))
                        assert os.path.getsize(os.path.join(single_mol_path)) > 0

                    # Check antechamber parametrization
                    single_mol_path = os.path.join(tmp_dir, pipeline.SetupDatabase.MOLECULES_DIR,
                                                   mol_id, mol_id + '.gaff.mol2')
                    assert os.path.exists(os.path.join(single_mol_path))
                    assert os.path.getsize(os.path.join(single_mol_path)) > 0

                    # The positions must be approximately correct (antechamber move the molecule)
                    selected_oe_mol = utils.read_oe_molecule(single_mol_path)
                    selected_pos = utils.get_oe_mol_positions(selected_oe_mol)
                    second_oe_mol = utils.read_oe_molecule(multi_path, conformer_idx=model_idx)
                    second_pos = utils.get_oe_mol_positions(second_oe_mol)
                    assert selected_oe_mol.NumConfs() == 1
                    assert np.allclose(selected_pos, second_pos, atol=1e-1)

                    # The molecule now both set up and processed
                    is_setup, is_processed = exp_builder._db.is_molecule_setup(mol_id)
                    assert is_setup is True
                    assert is_processed is True

                    # A new instance of ExperimentBuilder is able to resume with correct molecule
                    exp_builder = ExperimentBuilder(yaml_content)
                    is_setup, is_processed = exp_builder._db.is_molecule_setup(mol_id)
                    assert is_setup is True
                    assert is_processed is True


def test_system_expansion():
    """Combinatorial systems are correctly expanded."""
    # We need 2 combinatorial systems
    template_script = get_template_script()
    template_system = template_script['systems']['implicit-system']
    del template_system['leap']
    template_script['systems'] = {'system1': template_system.copy(),
                                  'system2': template_system.copy()}
    template_script['systems']['system1']['receptor'] = utils.CombinatorialLeaf(['Abl', 'T4Lysozyme'])
    template_script['systems']['system2']['ligand'] = utils.CombinatorialLeaf(['p-xylene', 'toluene'])
    template_script['experiments']['system'] = utils.CombinatorialLeaf(['system1', 'system2'])

    # Expected expanded script
    expected_script = yank_load("""
    systems:
        system1_Abl: {receptor: Abl, ligand: p-xylene, solvent: GBSA-OBC2}
        system1_T4Lysozyme: {receptor: T4Lysozyme, ligand: p-xylene, solvent: GBSA-OBC2}
        system2_pxylene: {receptor: T4Lysozyme, ligand: p-xylene, solvent: GBSA-OBC2}
        system2_toluene: {receptor: T4Lysozyme, ligand: toluene, solvent: GBSA-OBC2}
    experiments:
        system: !Combinatorial ['system1_Abl', 'system1_T4Lysozyme', 'system2_pxylene', 'system2_toluene']
        protocol: absolute-binding
    """)
    expanded_script = template_script.copy()
    expanded_script['systems'] = expected_script['systems']
    expanded_script['experiments'] = expected_script['experiments']

    assert ExperimentBuilder(template_script)._expand_systems(template_script) == expanded_script


def test_exp_sequence():
    """Test all experiments in a sequence are parsed."""
    yaml_content = """
    ---
    molecules:
        rec:
            filepath: {}
            leap: {{parameters: oldff/leaprc.ff14SB}}
        lig:
            name: lig
            leap: {{parameters: leaprc.gaff}}
    solvents:
        solv1:
            nonbonded_method: NoCutoff
        solv2:
            nonbonded_method: PME
            nonbonded_cutoff: 1*nanometer
            clearance: 10*angstroms
    protocols:{}
    systems:
        system1:
            receptor: rec
            ligand: lig
            solvent: !Combinatorial [solv1, solv2]
        system2:
            receptor: rec
            ligand: lig
            solvent: solv1
    experiment1:
        system: system1
        protocol: absolute-binding
    experiment2:
        system: system2
        protocol: absolute-binding
    experiments: [experiment1, experiment2]
    """.format(examples_paths()['lysozyme'], standard_protocol)
    exp_builder = ExperimentBuilder(textwrap.dedent(yaml_content))
    assert len(exp_builder._experiments) == 2


# ==============================================================================
# Systems pipeline
# ==============================================================================

def test_setup_implicit_system_leap():
    """Create prmtop and inpcrd for implicit solvent protein-ligand system."""
    with mmtools.utils.temporary_directory() as tmp_dir:
        yaml_content = get_template_script(tmp_dir)
        exp_builder = ExperimentBuilder(yaml_content)

        output_dir = os.path.dirname(
            exp_builder._db.get_system('implicit-system')[0].position_path)
        last_modified_path = os.path.join(output_dir, 'complex.prmtop')
        last_modified = os.stat(last_modified_path).st_mtime

        # Test that output files exist and there is no water
        for phase in ['complex', 'solvent']:
            found_resnames = set()
            pdb_path = os.path.join(output_dir, phase + '.pdb')
            prmtop_path = os.path.join(output_dir, phase + '.prmtop')
            inpcrd_path = os.path.join(output_dir, phase + '.inpcrd')

            with open(pdb_path, 'r') as f:
                for line in f:
                    if len(line) > 10 and line[:5] != 'CRYST':
                        found_resnames.add(line[17:20])

            assert os.path.exists(prmtop_path)
            assert os.path.exists(inpcrd_path)
            assert os.path.getsize(prmtop_path) > 0
            assert os.path.getsize(inpcrd_path) > 0
            assert 'MOL' in found_resnames
            assert 'WAT' not in found_resnames

        # Test that another call do not regenerate the system
        time.sleep(0.5)  # st_mtime doesn't have much precision
        exp_builder._db.get_system('implicit-system')
        assert last_modified == os.stat(last_modified_path).st_mtime


def test_setup_explicit_system_leap():
    """Create prmtop and inpcrd protein-ligand system in explicit solvent."""
    with mmtools.utils.temporary_directory() as tmp_dir:
        yaml_content = get_template_script(tmp_dir)
        exp_builder = ExperimentBuilder(yaml_content)

        output_dir = os.path.dirname(
            exp_builder._db.get_system('explicit-system')[0].position_path)

        # Test that output file exists and that there is water
        expected_resnames = {'complex': set(['BEN', 'TOL', 'WAT']),
                             'solvent': set(['TOL', 'WAT'])}
        for phase in expected_resnames:
            found_resnames = set()
            pdb_path = os.path.join(output_dir, phase + '.pdb')
            prmtop_path = os.path.join(output_dir, phase + '.prmtop')
            inpcrd_path = os.path.join(output_dir, phase + '.inpcrd')

            with open(pdb_path, 'r') as f:
                for line in f:
                    if len(line) > 10 and line[:5] != 'CRYST':
                        found_resnames .add(line[17:20])

            assert os.path.exists(prmtop_path)
            assert os.path.exists(inpcrd_path)
            assert os.path.getsize(prmtop_path) > 0
            assert os.path.getsize(inpcrd_path) > 0
            assert found_resnames == expected_resnames[phase]


def test_neutralize_system():
    """Test whether the system charge is neutralized correctly."""
    with mmtools.utils.temporary_directory() as tmp_dir:
        yaml_content = get_template_script(tmp_dir)
        yaml_content['systems']['explicit-system']['receptor'] = 'T4Lysozyme'
        yaml_content['systems']['explicit-system']['ligand'] = 'p-xylene'
        exp_builder = ExperimentBuilder(yaml_content)

        output_dir = os.path.dirname(
            exp_builder._db.get_system('explicit-system')[0].position_path)

        # Test that output file exists and that there are ions
        found_resnames = set()
        with open(os.path.join(output_dir, 'complex.pdb'), 'r') as f:
            for line in f:
                if len(line) > 10 and line[:5] != 'CRYST':
                    found_resnames.add(line[17:20])
        assert set(['MOL', 'WAT', 'Cl-']) <= found_resnames

        # Check that parameter files exist
        prmtop_path = os.path.join(output_dir, 'complex.prmtop')
        inpcrd_path = os.path.join(output_dir, 'complex.inpcrd')
        assert os.path.exists(prmtop_path)
        assert os.path.exists(inpcrd_path)


@unittest.skipIf(not utils.is_openeye_installed(), "This test requires OpenEye toolkit")
def test_charged_ligand():
    """Check that there are alchemical counterions for charged ligands."""
    imatinib_path = examples_paths()['imatinib']
    with mmtools.utils.temporary_directory() as tmp_dir:
        receptors = {'Asp': -1, 'Abl': -8}  # receptor name -> net charge
        updates = yank_load("""
        molecules:
            Asp:
                name: "(3S)-3-amino-4-hydroxy-4-oxo-butanoate"
                openeye: {{quacpac: am1-bcc}}
                antechamber: {{charge_method: null}}
            imatinib:
                filepath: {}
                openeye: {{quacpac: am1-bcc}}
                antechamber: {{charge_method: null}}
        explicit-system:
            receptor: !Combinatorial {}
            ligand: imatinib
        """.format(imatinib_path, list(receptors.keys())))
        yaml_content = get_template_script(tmp_dir)
        yaml_content['molecules'].update(updates['molecules'])
        yaml_content['systems']['explicit-system'].update(updates['explicit-system'])
        exp_builder = ExperimentBuilder(yaml_content)

        for receptor in receptors:
            system_files_paths = exp_builder._db.get_system('explicit-system_' + receptor)
            for i, phase_name in enumerate(['complex', 'solvent']):
                inpcrd_file_path = system_files_paths[i].position_path
                prmtop_file_path = system_files_paths[i].parameters_path

                system, topology, _ = pipeline.read_system_files(
                    inpcrd_file_path, prmtop_file_path, {'nonbondedMethod': openmm.app.PME})

                # Identify components.
                if phase_name == 'complex':
                    alchemical_region = 'ligand_atoms'
                    topography = Topography(topology, ligand_atoms='resname MOL')

                    # Safety check: receptor must be negatively charged as expected
                    receptor_net_charge = pipeline.compute_net_charge(system,
                                                                      topography.receptor_atoms)
                    assert receptor_net_charge == receptors[receptor]
                else:
                    alchemical_region = 'solute_atoms'
                    topography = Topography(topology)

                # There is a single ligand/solute counterion.
                ligand_counterions = pipeline.find_alchemical_counterions(system, topography,
                                                                          alchemical_region)
                assert len(ligand_counterions) == 1
                ion_idx = ligand_counterions[0]
                ion_atom = next(itertools.islice(topology.atoms(), ion_idx, None))
                assert '-' in ion_atom.residue.name

                # In complex, there should be both ions even if the system is globally
                # neutral (e.g. asp lys system), because of the alchemical ion
                found_resnames = set()
                output_dir = os.path.dirname(system_files_paths[0].position_path)
                with open(os.path.join(output_dir, phase_name + '.pdb'), 'r') as f:
                    for line in f:
                        if len(line) > 10 and line[:5] != 'CRYST':
                            found_resnames.add(line[17:20])
                if phase_name == 'complex':
                    assert set(['Na+', 'Cl-']) <= found_resnames
                else:
                    assert set(['Cl-']) <= found_resnames


def test_setup_explicit_solvation_system():
    """Create prmtop and inpcrd files for solvation free energy in explicit solvent."""
    with mmtools.utils.temporary_directory() as tmp_dir:
        yaml_script = get_template_script(tmp_dir)
        del yaml_script['experiments']
        exp_builder = ExperimentBuilder(yaml_script)
        output_dir = os.path.dirname(
            exp_builder._db.get_system('hydration-system')[0].position_path)

        # Test that output file exists and that it has correct components
        expected_resnames = {'solvent1': set(['TOL', 'WAT']), 'solvent2': set(['TOL'])}
        for phase in expected_resnames:
            found_resnames = set()
            pdb_path = os.path.join(output_dir, phase + '.pdb')
            prmtop_path = os.path.join(output_dir, phase + '.prmtop')
            inpcrd_path = os.path.join(output_dir, phase + '.inpcrd')

            with open(pdb_path, 'r') as f:
                for line in f:
                    if len(line) > 10 and line[:5] != 'CRYST':
                        found_resnames.add(line[17:20])

            assert os.path.exists(prmtop_path)
            assert os.path.exists(inpcrd_path)
            assert os.path.getsize(prmtop_path) > 0
            assert os.path.getsize(inpcrd_path) > 0
            assert found_resnames == expected_resnames[phase]


def test_setup_solvent_models():
    """Test the solvation with different solvent models works."""
    with mmtools.utils.temporary_directory() as tmp_dir:
        template_script = get_template_script(tmp_dir)

        # Setup solvation system and reduce clearance to make test faster.
        template_script['systems']['hydration-system']['solvent1'] = 'PME'
        template_script['solvents']['PME']['clearance'] = '3.0 * angstrom'
        del template_script['experiments']

        # Test solvent models.
        for solvent_model in ['tip3p', 'tip3pfb', 'tip4pew', 'tip5p']:
            yaml_script = copy.deepcopy(template_script)
            yaml_script['solvents']['PME']['solvent_model'] = solvent_model
            yaml_script['options']['setup_dir'] = solvent_model
            exp_builder = ExperimentBuilder(yaml_script)

            # Infer number of expected atoms per water molecule from model.
            expected_water_n_atoms = int(list(filter(str.isdigit, solvent_model))[0])

            # Setup the system and check that water residues have expected number of particles.
            prmtop_filepath = exp_builder._db.get_system('hydration-system')[0].parameters_path
            topology = mdtraj.load_prmtop(prmtop_filepath)
            yield assert_equal, topology.residue(1).n_atoms, expected_water_n_atoms


def test_setup_multiple_parameters_system():
    """Set up system with molecule that needs many parameter files."""
    with mmtools.utils.temporary_directory() as tmp_dir:
        yaml_script = get_template_script(tmp_dir)

        # Force antechamber parametrization of benzene to output frcmod file
        exp_builder = ExperimentBuilder(yaml_script)
        exp_builder._db._setup_molecules('benzene')
        benzene_dir = exp_builder._db.get_molecule_dir('benzene')
        frcmod_path = os.path.join(benzene_dir, 'benzene.frcmod')
        benzene_path = os.path.join(benzene_dir, 'benzene.gaff.mol2')

        # Redefine benzene to use leaprc.gaff and benzene.frcmod
        # and set up system for hydration free energy calculation
        yaml_script['molecules'] = {
            'benzene-frcmod': {'filepath': benzene_path,
                               'leap': {'parameters': ['leaprc.gaff', frcmod_path]}}}
        yaml_script['systems'] = {
            'system':
                {'solute': 'benzene-frcmod', 'solvent1': 'PME', 'solvent2': 'vacuum',
                 'leap': {'parameters': 'oldff/leaprc.ff14SB'}}
        }
        del yaml_script['experiments']

        exp_builder = ExperimentBuilder(yaml_script)
        system_files_path = exp_builder._db.get_system('system')

        # Check that output exist:
        for phase in system_files_path:
            assert os.path.exists(phase.parameters_path)
            assert os.path.exists(phase.position_path)
            assert os.path.getsize(phase.parameters_path) > 0
            assert os.path.getsize(phase.position_path) > 0


# ==============================================================================
# Platform configuration tests
# ==============================================================================

def test_platform_precision_configuration():
    """Test that the precision for platform is configured correctly."""
    available_platforms = [openmm.Platform.getPlatform(i).getName()
                           for i in range(openmm.Platform.getNumPlatforms())]

    for platform_name in available_platforms:
        exp_builder = ExperimentBuilder(script='options: {}')

        # Reference and CPU platform support only one precision model
        if platform_name == 'Reference':
            assert_raises(RuntimeError, exp_builder._configure_platform, platform_name, 'mixed')
            continue
        elif platform_name == 'CPU':
            assert_raises(RuntimeError, exp_builder._configure_platform, platform_name, 'double')
            continue

        # Check that precision is set as expected
        for precision in ['mixed', 'double', 'single']:
            if platform_name == 'CUDA':
                platform = exp_builder._configure_platform(platform_name=platform_name,
                                                            platform_precision=precision)
                assert platform.getPropertyDefaultValue('CudaPrecision') == precision
            elif platform_name == 'OpenCL':
                if ExperimentBuilder._opencl_device_support_precision(precision):
                    platform = exp_builder._configure_platform(platform_name=platform_name,
                                                                platform_precision=precision)
                    assert platform.getPropertyDefaultValue('OpenCLPrecision') == precision
                else:
                    assert_raises(RuntimeError, exp_builder._configure_platform, platform_name, precision)


def test_default_platform_precision():
    """Test that the precision for platform is set to mixed by default."""
    available_platforms = [openmm.Platform.getPlatform(i).getName()
                           for i in range(openmm.Platform.getNumPlatforms())]

    # Determine whether this device OpenCL platform supports double precision
    if 'OpenCL' in available_platforms:
        opencl_support_double = ExperimentBuilder._opencl_device_support_precision('double')

    for platform_name in available_platforms:
        # Reference and CPU platform support only one precision model so we don't
        # explicitly test them. We still call _configure_platform to be sure that
        # precision 'auto' works
        exp_builder = ExperimentBuilder(script='options: {}')
        platform = exp_builder._configure_platform(platform_name=platform_name,
                                                    platform_precision='auto')
        if platform_name == 'CUDA':
            assert platform.getPropertyDefaultValue('CudaPrecision') == 'mixed'
        elif platform_name == 'OpenCL':
            if opencl_support_double:
                assert platform.getPropertyDefaultValue('OpenCLPrecision') == 'mixed'
            else:
                assert platform.getPropertyDefaultValue('OpenCLPrecision') == 'single'


# ==============================================================================
# Experiment execution
# ==============================================================================

def test_expand_experiments():
    """Test that job_id and n_jobs limit the number of experiments run."""
    template_script = get_template_script()
    experiment_systems = utils.CombinatorialLeaf(['explicit-system', 'implicit-system', 'hydration-system'])
    template_script['experiments']['system'] = experiment_systems

    exp_builder = ExperimentBuilder(script=template_script, job_id=0, n_jobs=2)
    experiments = list(exp_builder._expand_experiments())
    assert len(experiments) == 2

    exp_builder = ExperimentBuilder(script=template_script, job_id=1, n_jobs=2)
    experiments = list(exp_builder._expand_experiments())
    assert len(experiments) == 1


def test_yaml_creation():
    """Test the content of generated single experiment YAML files."""
    ligand_path = examples_paths()['p-xylene']
    toluene_path = examples_paths()['toluene']
    with mmtools.utils.temporary_directory() as tmp_dir:
        molecules = """
            T4lysozyme:
                filepath: {}
                leap: {{parameters: oldff/leaprc.ff14SB}}""".format(examples_paths()['lysozyme'])
        solvent = """
            vacuum:
                nonbonded_method: NoCutoff"""
        protocol = indent(standard_protocol)
        system = """
            system:
                ligand: p-xylene
                receptor: T4lysozyme
                solvent: vacuum"""
        experiment = """
            protocol: absolute-binding
            system: system"""

        yaml_content = """
        ---
        options:
            output_dir: {}
        molecules:{}
            p-xylene:
                filepath: {}
                antechamber: {{charge_method: bcc}}
                leap: {{parameters: leaprc.gaff}}
            benzene:
                filepath: {}
                antechamber: {{charge_method: bcc}}
                leap: {{parameters: leaprc.gaff}}
        solvents:{}
            GBSA-OBC2:
                nonbonded_method: NoCutoff
                implicit_solvent: OBC2
        systems:{}
        protocols:{}
        experiments:{}
        """.format(os.path.relpath(tmp_dir), molecules,
                   os.path.relpath(ligand_path), toluene_path,
                   solvent, system, protocol, experiment)

        # We need to check whether the relative paths to the output directory and
        # for p-xylene are handled correctly while absolute paths (T4lysozyme) are
        # left untouched
        expected_yaml_content = textwrap.dedent("""
        ---
        version: '{}'
        options:
            experiments_dir: .
            output_dir: .
        molecules:{}
            p-xylene:
                filepath: {}
                antechamber: {{charge_method: bcc}}
                leap: {{parameters: leaprc.gaff}}
        solvents:{}
        systems:{}
        protocols:{}
        experiments:{}
        """.format(HIGHEST_VERSION, molecules, os.path.relpath(ligand_path, tmp_dir),
                   solvent, system, protocol, experiment))
        expected_yaml_content = expected_yaml_content[1:]  # remove first '\n'

        exp_builder = ExperimentBuilder(textwrap.dedent(yaml_content))

        # during setup we can modify molecule's fields, so we need
        # to check that it doesn't affect the YAML file exported
        experiment_dict = yaml.load(experiment)
        exp_builder._db.get_system(experiment_dict['system'])

        generated_yaml_path = os.path.join(tmp_dir, 'experiment.yaml')
        exp_builder._generate_yaml(experiment_dict, generated_yaml_path)
        with open(generated_yaml_path, 'r') as f:
            assert yaml.load(f) == yank_load(expected_yaml_content)


def test_yaml_extension():
    """Test that extending a yaml content with additional data produces the correct fusion"""
    ligand_path = examples_paths()['p-xylene']
    toluene_path = examples_paths()['toluene']
    with mmtools.utils.temporary_directory() as tmp_dir:
        molecules = """
            T4lysozyme:
                filepath: {}
                leap: {{parameters: oldff/leaprc.ff14SB}}""".format(examples_paths()['lysozyme'])
        solvent = """
            vacuum:
                nonbonded_method: NoCutoff"""
        protocol = indent(standard_protocol)
        system = """
            system:
                ligand: p-xylene
                receptor: T4lysozyme
                solvent: vacuum"""
        experiment = """
            protocol: absolute-binding
            system: system"""
        num_iterations = 5
        replacement_solvent = "HTC"


        yaml_content = """
        ---
        options:
            output_dir: {}
        molecules:{}
            p-xylene:
                filepath: {}
                antechamber: {{charge_method: bcc}}
                leap: {{parameters: leaprc.gaff}}
            benzene:
                filepath: {}
                antechamber: {{charge_method: bcc}}
                leap: {{parameters: leaprc.gaff}}
        solvents:{}
            GBSA-OBC2:
                nonbonded_method: NoCutoff
                implicit_solvent: OBC2
        systems:{}
        protocols:{}
        experiments:{}
        """.format(os.path.relpath(tmp_dir), molecules,
                   os.path.relpath(ligand_path), toluene_path,
                   solvent, system, protocol, experiment)

        yaml_extension = """
        options:
            number_of_iterations: {}
        solvents:
            GBSA-OBC2:
                implicit_solvent: HCT
        """.format(num_iterations, replacement_solvent)

        # We need to check whether the relative paths to the output directory and
        # for p-xylene are handled correctly while absolute paths (T4lysozyme) are
        # left untouched
        expected_yaml_content = textwrap.dedent("""
        ---
        version: '{}'
        options:
            experiments_dir: .
            output_dir: .
            number_of_iterations: {}
        molecules:{}
            p-xylene:
                filepath: {}
                antechamber: {{charge_method: bcc}}
                leap: {{parameters: leaprc.gaff}}
        solvents:{}
        systems:{}
        protocols:{}
        experiments:{}
        """.format(HIGHEST_VERSION, num_iterations, molecules, os.path.relpath(ligand_path, tmp_dir),
                   solvent, system, protocol, experiment))
        expected_yaml_content = expected_yaml_content[1:]  # remove first '\n'
        exp_builder = ExperimentBuilder(textwrap.dedent(yaml_content))
        exp_builder.update_yaml(yaml_extension)
        # during setup we can modify molecule's fields, so we need
        # to check that it doesn't affect the YAML file exported
        experiment_dict = yaml.load(experiment)
        exp_builder._db.get_system(experiment_dict['system'])
        generated_yaml_path = os.path.join(tmp_dir, 'experiment.yaml')
        exp_builder._generate_yaml(experiment_dict, generated_yaml_path)
        with open(generated_yaml_path, 'r') as f:
            assert yaml.load(f) == yank_load(expected_yaml_content)


@attr('slow')  # Skip on Travis-CI
def test_run_experiment_from_amber_files():
    """Test experiment run from prmtop/inpcrd files."""
    complex_path = examples_paths()['bentol-complex']
    solvent_path = examples_paths()['bentol-solvent']
    with mmtools.utils.temporary_directory() as tmp_dir:
        yaml_script = get_template_script(tmp_dir)
        yaml_script['options']['anisotropic_dispersion_cutoff'] = None
        del yaml_script['molecules']  # we shouldn't need any molecule
        del yaml_script['solvents']['PME']['clearance']  # we shouldn't need this
        yaml_script['systems'] = {'explicit-system':
                {'phase1_path': complex_path, 'phase2_path': solvent_path,
                 'ligand_dsl': 'resname TOL', 'solvent': 'PME'}}

        exp_builder = ExperimentBuilder(yaml_script)
        exp_builder._check_resume()  # check_resume should not raise exceptions
        exp_builder.run_experiments()

        # The experiments folders are correctly named and positioned
        output_dir = exp_builder._get_experiment_dir('')
        assert os.path.isdir(output_dir)
        assert os.path.isfile(os.path.join(output_dir, 'complex.nc'))
        assert os.path.isfile(os.path.join(output_dir, 'solvent.nc'))
        assert os.path.isfile(os.path.join(output_dir, 'experiments.yaml'))
        assert os.path.isfile(os.path.join(output_dir, 'experiments.log'))

        # Analysis script is correct
        analysis_script_path = os.path.join(output_dir, 'analysis.yaml')
        with open(analysis_script_path, 'r') as f:
            assert yaml.load(f) == [['complex', 1], ['solvent', -1]]


@attr('slow')  # Skip on Travis-CI
def test_run_experiment_from_gromacs_files():
    """Test experiment run from top/gro files."""
    complex_path = examples_paths()['pxylene-complex']
    solvent_path = examples_paths()['pxylene-solvent']
    include_path = examples_paths()['pxylene-gro-include']
    with mmtools.utils.temporary_directory() as tmp_dir:
        yaml_script = get_template_script(tmp_dir)
        yaml_script['options']['anisotropic_dispersion_cutoff'] = None
        del yaml_script['molecules']  # we shouldn't need any molecule
        yaml_script['systems'] = {'explicit-system':
                {'phase1_path': complex_path, 'phase2_path': solvent_path,
                 'ligand_dsl': 'resname "p-xylene"', 'solvent': 'PME',
                 'gromacs_include_dir': include_path}}
        yaml_script['experiments']['system'] = 'explicit-system'

        exp_builder = ExperimentBuilder(yaml_script)
        exp_builder._check_resume()  # check_resume should not raise exceptions
        exp_builder.run_experiments()

        # The experiments folders are correctly named and positioned
        output_dir = exp_builder._get_experiment_dir('')
        assert os.path.isdir(output_dir)
        assert os.path.isfile(os.path.join(output_dir, 'complex.nc'))
        assert os.path.isfile(os.path.join(output_dir, 'solvent.nc'))
        assert os.path.isfile(os.path.join(output_dir, 'experiments.yaml'))
        assert os.path.isfile(os.path.join(output_dir, 'experiments.log'))

        # Analysis script is correct
        analysis_script_path = os.path.join(output_dir, 'analysis.yaml')
        with open(analysis_script_path, 'r') as f:
            assert yaml.load(f) == [['complex', 1], ['solvent', -1]]


@attr('slow')  # Skip on Travis-CI
def test_run_experiment_from_xml_files():
    """Test hydration experiment run from pdb/xml files."""
    solvent_path = examples_paths()['toluene-solvent']
    vacuum_path = examples_paths()['toluene-vacuum']
    with mmtools.utils.temporary_directory() as tmp_dir:
        yaml_script = get_template_script(tmp_dir)
        del yaml_script['molecules']  # we shouldn't need any molecule
        yaml_script['systems'] = {'explicit-system':
                {'phase1_path': solvent_path, 'phase2_path': vacuum_path,
                 'solvent_dsl': 'not resname TOL'}}

        exp_builder = ExperimentBuilder(yaml_script)
        exp_builder._check_resume()  # check_resume should not raise exceptions
        exp_builder.run_experiments()

        # The experiments folders are correctly named and positioned
        output_dir = exp_builder._get_experiment_dir('')
        assert os.path.isdir(output_dir)
        assert os.path.isfile(os.path.join(output_dir, 'complex.nc'))
        assert os.path.isfile(os.path.join(output_dir, 'solvent.nc'))
        assert os.path.isfile(os.path.join(output_dir, 'experiments.yaml'))
        assert os.path.isfile(os.path.join(output_dir, 'experiments.log'))

        # Analysis script is correct
        analysis_script_path = os.path.join(output_dir, 'analysis.yaml')
        with open(analysis_script_path, 'r') as f:
            assert yaml.load(f) == [['complex', 1], ['solvent', -1]]


@attr('slow')  # Skip on Travis-CI
def test_run_experiment():
    """Test experiment run and resuming."""
    with mmtools.utils.temporary_directory() as tmp_dir:
        yaml_content = """
        ---
        options:
            resume_setup: no
            resume_simulation: no
            number_of_iterations: 0
            output_dir: {}
            setup_dir: ''
            experiments_dir: ''
            minimize: no
            annihilate_sterics: yes
        molecules:
            T4lysozyme:
                filepath: {}
                leap: {{parameters: oldff/leaprc.ff14SB}}
                select: 0
            p-xylene:
                filepath: {}
                antechamber: {{charge_method: bcc}}
                leap: {{parameters: leaprc.gaff}}
        solvents:
            vacuum:
                nonbonded_method: NoCutoff
            GBSA-OBC2:
                nonbonded_method: NoCutoff
                implicit_solvent: OBC2
        protocols:{}
        systems:
            system:
                receptor: T4lysozyme
                ligand: p-xylene
                solvent: !Combinatorial [vacuum, GBSA-OBC2]
        experiments:
            system: system
            protocol: absolute-binding
            restraint:
                type: FlatBottom
                spring_constant: 0.6*kilocalorie_per_mole/angstroms**2
                well_radius: 5.2*nanometers
                restrained_receptor_atom: 1644
                restrained_ligand_atom: 2609
        """.format(tmp_dir, examples_paths()['lysozyme'], examples_paths()['p-xylene'],
                   indent(standard_protocol))

        exp_builder = ExperimentBuilder(textwrap.dedent(yaml_content))

        # Now check_setup_resume should not raise exceptions
        exp_builder._check_resume()

        # We setup a molecule and with resume_setup: now we can't do the experiment
        err_msg = ''
        exp_builder._db._setup_molecules('p-xylene')
        try:
            exp_builder.run_experiments()
        except YamlParseError as e:
            err_msg = str(e)
        assert 'molecule' in err_msg

        # Same thing with a system
        err_msg = ''
        system_dir = os.path.dirname(
            exp_builder._db.get_system('system_GBSAOBC2')[0].position_path)
        try:
            exp_builder.run_experiments()
        except YamlParseError as e:
            err_msg = str(e)
        assert 'system' in err_msg

        # Now we set resume_setup to True and things work
        exp_builder._options['resume_setup'] = True
        ligand_dir = exp_builder._db.get_molecule_dir('p-xylene')
        frcmod_file = os.path.join(ligand_dir, 'p-xylene.frcmod')
        prmtop_file = os.path.join(system_dir, 'complex.prmtop')
        molecule_last_touched = os.stat(frcmod_file).st_mtime
        system_last_touched = os.stat(prmtop_file).st_mtime
        exp_builder.run_experiments()

        # Neither the system nor the molecule has been processed again
        assert molecule_last_touched == os.stat(frcmod_file).st_mtime
        assert system_last_touched == os.stat(prmtop_file).st_mtime

        # The experiments folders are correctly named and positioned
        for exp_name in ['systemvacuum', 'systemGBSAOBC2']:
            # The output directory must be the one in the experiment section
            output_dir = os.path.join(tmp_dir, exp_name)
            assert os.path.isdir(output_dir)
            assert os.path.isfile(os.path.join(output_dir, 'complex.nc'))
            assert os.path.isfile(os.path.join(output_dir, 'solvent.nc'))
            assert os.path.isfile(os.path.join(output_dir, exp_name + '.yaml'))
            assert os.path.isfile(os.path.join(output_dir, exp_name + '.log'))

            # Analysis script is correct
            analysis_script_path = os.path.join(output_dir, 'analysis.yaml')
            with open(analysis_script_path, 'r') as f:
                assert yaml.load(f) == [['complex', 1], ['solvent', -1]]

        # Now we can't run the experiment again with resume_simulation: no
        try:
            exp_builder.run_experiments()
        except YamlParseError as e:
            err_msg = str(e)
        assert 'experiment' in err_msg

        # We set resume_simulation: yes and now things work
        exp_builder._options['resume_simulation'] = True
        exp_builder.run_experiments()


def test_run_solvation_experiment():
    """Test solvation free energy experiment run."""
    with mmtools.utils.temporary_directory() as tmp_dir:
        yaml_script = get_template_script(tmp_dir)
        yaml_script['experiments']['system'] = 'hydration-system'
        yaml_script['experiments']['protocol'] = 'hydration-protocol'

        exp_builder = ExperimentBuilder(yaml_script)
        exp_builder._check_resume()  # check_resume should not raise exceptions
        exp_builder.run_experiments()

        # The experiments folders are correctly named and positioned
        output_dir = exp_builder._get_experiment_dir('')

        assert os.path.isdir(output_dir)
        for solvent in ['solvent1.nc', 'solvent2.nc']:
            solvent_path = os.path.join(output_dir, solvent)
            reporter = repex.Reporter(solvent_path, open_mode=None)
            assert reporter.storage_exists()
            del reporter
        assert os.path.isfile(os.path.join(output_dir, 'experiments.yaml'))
        assert os.path.isfile(os.path.join(output_dir, 'experiments.log'))

        # Analysis script is correct
        analysis_script_path = os.path.join(output_dir, 'analysis.yaml')
        with open(analysis_script_path, 'r') as f:
            assert yaml.load(f) == [['solvent1', 1], ['solvent2', -1]]


def test_automatic_alchemical_path():
    """Test automatic alchemical path."""
    with mmtools.utils.temporary_directory() as tmp_dir:
        yaml_script = get_template_script(tmp_dir)
        yaml_script['systems']['hydration-system']['solvent1'] = 'GBSA-OBC2'
        yaml_script['protocols']['hydration-protocol']['solvent2']['alchemical_path'] = 'auto'
        yaml_script['experiments']['system'] = 'hydration-system'
        yaml_script['experiments']['protocol'] = 'hydration-protocol'

        exp_builder = ExperimentBuilder(yaml_script)
        exp_builder._check_resume()  # check_resume should not raise exceptions

        # Building the experiment should generate the alchemical path.
        for experiment in exp_builder.build_experiments():
            pass

        # The experiment has the correct path. Only the path of solvent2 has been generated.
        expected_generated_protocol = {
            'lambda_electrostatics': [1.0, 0.0],
            'lambda_sterics': [1.0, 1.0]
        }
        assert experiment.phases[0].protocol == yaml_script['protocols']['hydration-protocol']['solvent1']['alchemical_path']
        assert experiment.phases[1].protocol == expected_generated_protocol

        # Resuming fails at this point because we have
        # generated the YAML file containing the protocol.
        with assert_raises(YamlParseError):
            next(exp_builder.build_experiments())

        # When resuming, ExperimentBuilder should recycle the path from the previous run.
        generated_yaml_script_path = exp_builder._get_generated_yaml_script_path('')
        last_touched_yaml = os.stat(generated_yaml_script_path).st_mtime
        exp_builder._options['resume_setup'] = True
        exp_builder._options['resume_simulation'] = True
        exp_builder.run_experiments()
        assert last_touched_yaml == os.stat(generated_yaml_script_path).st_mtime


if __name__ == '__main__':
    test_run_solvation_experiment()<|MERGE_RESOLUTION|>--- conflicted
+++ resolved
@@ -253,13 +253,8 @@
         annihilate_electrostatics: true
     """
 
-<<<<<<< HEAD
     exp_builder = ExperimentBuilder(textwrap.dedent(yaml_content))
-    assert len(exp_builder._options) == 33
-=======
-    yaml_builder = ExperimentBuilder(textwrap.dedent(yaml_content))
-    assert len(yaml_builder.options) == 31
->>>>>>> 96ef1f74
+    assert len(exp_builder._options) == 32
 
     # Check correct types
     assert exp_builder._options['pressure'] is None
